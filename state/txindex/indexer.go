package txindex

import (
	"context"
	"errors"

	"github.com/cometbft/cometbft/libs/log"

	abci "github.com/cometbft/cometbft/abci/types"
	"github.com/cometbft/cometbft/libs/pubsub/query"
)

// XXX/TODO: These types should be moved to the indexer package.

//go:generate ../../scripts/mockery_generate.sh TxIndexer

// TxIndexer interface defines methods to index and search transactions.
type TxIndexer interface {
	// AddBatch analyzes, indexes and stores a batch of transactions.
	AddBatch(b *Batch) error

	// Index analyzes, indexes and stores a single transaction.
	Index(result *abci.TxResult) error

	// Get returns the transaction specified by hash or nil if the transaction is not indexed
	// or stored.
	Get(hash []byte) (*abci.TxResult, error)

	// Search allows you to query for transactions.
	Search(ctx context.Context, q *query.Query) ([]*abci.TxResult, error)

	//Set Logger
	SetLogger(l log.Logger)

	Prune(retainHeight int64) (int64, int64, error)

<<<<<<< HEAD
	GetTxIndexerRetainHeight() (int64, error)

	SetTxIndexerRetainHeight(retainHeight int64) error
=======
	GetRetainHeight() (int64, error)

	SetRetainHeight(retainHeight int64) error
>>>>>>> 96f4ab8f
}

// Batch groups together multiple Index operations to be performed at the same time.
// NOTE: Batch is NOT thread-safe and must not be modified after starting its execution.
type Batch struct {
	Ops []*abci.TxResult
}

// NewBatch creates a new Batch.
func NewBatch(n int64) *Batch {
	return &Batch{
		Ops: make([]*abci.TxResult, n),
	}
}

// Add or update an entry for the given result.Index.
func (b *Batch) Add(result *abci.TxResult) error {
	b.Ops[result.Index] = result
	return nil
}

// Size returns the total number of operations inside the batch.
func (b *Batch) Size() int {
	return len(b.Ops)
}

// ErrorEmptyHash indicates empty hash
var ErrorEmptyHash = errors.New("transaction hash cannot be empty")<|MERGE_RESOLUTION|>--- conflicted
+++ resolved
@@ -34,15 +34,9 @@
 
 	Prune(retainHeight int64) (int64, int64, error)
 
-<<<<<<< HEAD
-	GetTxIndexerRetainHeight() (int64, error)
-
-	SetTxIndexerRetainHeight(retainHeight int64) error
-=======
 	GetRetainHeight() (int64, error)
 
 	SetRetainHeight(retainHeight int64) error
->>>>>>> 96f4ab8f
 }
 
 // Batch groups together multiple Index operations to be performed at the same time.
