package types

import (
	"os"
	"testing"

	cfg "github.com/cometbft/cometbft/config"
	"github.com/cometbft/cometbft/crypto/tmhash"
	"github.com/cometbft/cometbft/internal/test"
	cmtrand "github.com/cometbft/cometbft/libs/rand"
	cmtproto "github.com/cometbft/cometbft/proto/tendermint/types"
	"github.com/cometbft/cometbft/types"
	cmttime "github.com/cometbft/cometbft/types/time"
)

var config *cfg.Config // NOTE: must be reset for each _test.go file

func TestMain(m *testing.M) {
	config = test.ResetTestRoot("consensus_height_vote_set_test")
	code := m.Run()
	os.RemoveAll(config.RootDir)
	os.Exit(code)
}

func TestPeerCatchupRounds(t *testing.T) {
	valSet, privVals := types.RandValidatorSet(10, 1)

	hvs := NewExtendedHeightVoteSet(test.DefaultTestChainID, 1, valSet)

	vote999_0 := makeVoteHR(t, 1, 0, 999, privVals)
	added, err := hvs.AddVote(vote999_0, "peer1")
	if !added || err != nil {
		t.Error("Expected to successfully add vote from peer", added, err)
	}

	vote1000_0 := makeVoteHR(t, 1, 0, 1000, privVals)
	added, err = hvs.AddVote(vote1000_0, "peer1")
	if !added || err != nil {
		t.Error("Expected to successfully add vote from peer", added, err)
	}

	vote1001_0 := makeVoteHR(t, 1, 0, 1001, privVals)
	added, err = hvs.AddVote(vote1001_0, "peer1")
	if err != ErrGotVoteFromUnwantedRound {
		t.Errorf("expected GotVoteFromUnwantedRoundError, but got %v", err)
	}
	if added {
		t.Error("Expected to *not* add vote from peer, too many catchup rounds.")
	}

	added, err = hvs.AddVote(vote1001_0, "peer2")
	if !added || err != nil {
		t.Error("Expected to successfully add vote from another peer")
	}

}

func makeVoteHR(
	t *testing.T,
	height int64,
	valIndex,
	round int32,
	privVals []types.PrivValidator,
) *types.Vote {
	privVal := privVals[valIndex]
<<<<<<< HEAD
	randBytes := tmrand.Bytes(tmhash.Size)

	vote, err := types.MakeVote(
		privVal,
		test.DefaultTestChainID,
		valIndex,
		height,
		round,
		tmproto.PrecommitType,
		types.BlockID{Hash: randBytes, PartSetHeader: types.PartSetHeader{}},
		tmtime.Now(),
	)
=======
	pubKey, err := privVal.GetPubKey()
	if err != nil {
		panic(err)
	}

	randBytes := cmtrand.Bytes(tmhash.Size)

	vote := &types.Vote{
		ValidatorAddress: pubKey.Address(),
		ValidatorIndex:   valIndex,
		Height:           height,
		Round:            round,
		Timestamp:        cmttime.Now(),
		Type:             cmtproto.PrecommitType,
		BlockID:          types.BlockID{Hash: randBytes, PartSetHeader: types.PartSetHeader{}},
	}

	v := vote.ToProto()
	err = privVal.SignVote(test.DefaultTestChainID, v)
>>>>>>> c67d2f78
	if err != nil {
		panic(err)
	}

	return vote
}<|MERGE_RESOLUTION|>--- conflicted
+++ resolved
@@ -63,8 +63,7 @@
 	privVals []types.PrivValidator,
 ) *types.Vote {
 	privVal := privVals[valIndex]
-<<<<<<< HEAD
-	randBytes := tmrand.Bytes(tmhash.Size)
+	randBytes := cmtrand.Bytes(tmhash.Size)
 
 	vote, err := types.MakeVote(
 		privVal,
@@ -72,31 +71,10 @@
 		valIndex,
 		height,
 		round,
-		tmproto.PrecommitType,
+		cmtproto.PrecommitType,
 		types.BlockID{Hash: randBytes, PartSetHeader: types.PartSetHeader{}},
-		tmtime.Now(),
+		cmttime.Now(),
 	)
-=======
-	pubKey, err := privVal.GetPubKey()
-	if err != nil {
-		panic(err)
-	}
-
-	randBytes := cmtrand.Bytes(tmhash.Size)
-
-	vote := &types.Vote{
-		ValidatorAddress: pubKey.Address(),
-		ValidatorIndex:   valIndex,
-		Height:           height,
-		Round:            round,
-		Timestamp:        cmttime.Now(),
-		Type:             cmtproto.PrecommitType,
-		BlockID:          types.BlockID{Hash: randBytes, PartSetHeader: types.PartSetHeader{}},
-	}
-
-	v := vote.ToProto()
-	err = privVal.SignVote(test.DefaultTestChainID, v)
->>>>>>> c67d2f78
 	if err != nil {
 		panic(err)
 	}
