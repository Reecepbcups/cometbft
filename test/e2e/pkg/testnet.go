--- conflicted
+++ resolved
@@ -76,48 +76,6 @@
 // Testnet represents a single testnet.
 // It includes all fields from the associated Manifest instance.
 type Testnet struct {
-<<<<<<< HEAD
-	Name                                                 string
-	File                                                 string
-	Dir                                                  string
-	IP                                                   *net.IPNet
-	InitialHeight                                        int64
-	InitialState                                         map[string]string
-	Validators                                           map[*Node]int64
-	ValidatorUpdates                                     map[int64]map[*Node]int64
-	Nodes                                                []*Node
-	DisablePexReactor                                    bool
-	KeyType                                              string
-	Evidence                                             int
-	LoadTxSizeBytes                                      int
-	LoadTxBatchSize                                      int
-	LoadTxConnections                                    int
-	LoadMaxTxs                                           int
-	LoadLaneWeights                                      []uint
-	ABCIProtocol                                         string
-	PrepareProposalDelay                                 time.Duration
-	ProcessProposalDelay                                 time.Duration
-	CheckTxDelay                                         time.Duration
-	VoteExtensionDelay                                   time.Duration
-	FinalizeBlockDelay                                   time.Duration
-	UpgradeVersion                                       string
-	LogLevel                                             string
-	LogFormat                                            string
-	Prometheus                                           bool
-	BlockMaxBytes                                        int64
-	VoteExtensionsEnableHeight                           int64
-	VoteExtensionsUpdateHeight                           int64
-	VoteExtensionSize                                    uint
-	PeerGossipIntraloopSleepDuration                     time.Duration
-	ExperimentalMaxGossipConnectionsToPersistentPeers    uint
-	ExperimentalMaxGossipConnectionsToNonPersistentPeers uint
-	ABCITestsEnabled                                     bool
-	DefaultZone                                          string
-	PbtsEnableHeight                                     int64
-	PbtsUpdateHeight                                     int64
-	lanePriorities                                       []uint32
-	sumWeights                                           uint
-=======
 	Manifest
 
 	Name string
@@ -128,7 +86,9 @@
 	Validators       map[*Node]int64
 	ValidatorUpdates map[int64]map[*Node]int64
 	Nodes            []*Node
->>>>>>> 4952be83
+
+	lanePriorities []uint32
+	sumWeights     uint
 }
 
 // Node represents a CometBFT node in a testnet.
@@ -188,50 +148,6 @@
 	_, lanePriorities := app.LaneDefinitions()
 
 	testnet := &Testnet{
-<<<<<<< HEAD
-		Name:                             filepath.Base(dir),
-		File:                             file,
-		Dir:                              dir,
-		IP:                               ipNet,
-		InitialHeight:                    1,
-		InitialState:                     manifest.InitialState,
-		Validators:                       map[*Node]int64{},
-		ValidatorUpdates:                 map[int64]map[*Node]int64{},
-		Nodes:                            []*Node{},
-		DisablePexReactor:                manifest.DisablePexReactor,
-		KeyType:                          manifest.KeyType,
-		Evidence:                         manifest.Evidence,
-		LoadTxSizeBytes:                  manifest.LoadTxSizeBytes,
-		LoadTxBatchSize:                  manifest.LoadTxBatchSize,
-		LoadTxConnections:                manifest.LoadTxConnections,
-		LoadMaxTxs:                       manifest.LoadMaxTxs,
-		LoadLaneWeights:                  manifest.LoadLaneWeights,
-		ABCIProtocol:                     manifest.ABCIProtocol,
-		PrepareProposalDelay:             manifest.PrepareProposalDelay,
-		ProcessProposalDelay:             manifest.ProcessProposalDelay,
-		CheckTxDelay:                     manifest.CheckTxDelay,
-		VoteExtensionDelay:               manifest.VoteExtensionDelay,
-		FinalizeBlockDelay:               manifest.FinalizeBlockDelay,
-		UpgradeVersion:                   manifest.UpgradeVersion,
-		LogLevel:                         manifest.LogLevel,
-		LogFormat:                        manifest.LogFormat,
-		Prometheus:                       manifest.Prometheus,
-		BlockMaxBytes:                    manifest.BlockMaxBytes,
-		VoteExtensionsEnableHeight:       manifest.VoteExtensionsEnableHeight,
-		VoteExtensionsUpdateHeight:       manifest.VoteExtensionsUpdateHeight,
-		VoteExtensionSize:                manifest.VoteExtensionSize,
-		PeerGossipIntraloopSleepDuration: manifest.PeerGossipIntraloopSleepDuration,
-		ExperimentalMaxGossipConnectionsToPersistentPeers:    manifest.ExperimentalMaxGossipConnectionsToPersistentPeers,
-		ExperimentalMaxGossipConnectionsToNonPersistentPeers: manifest.ExperimentalMaxGossipConnectionsToNonPersistentPeers,
-		ABCITestsEnabled: manifest.ABCITestsEnabled,
-		DefaultZone:      manifest.DefaultZone,
-		PbtsEnableHeight: manifest.PbtsEnableHeight,
-		PbtsUpdateHeight: manifest.PbtsUpdateHeight,
-		lanePriorities:   lanePriorities,
-	}
-	if manifest.InitialHeight > 0 {
-		testnet.InitialHeight = manifest.InitialHeight
-=======
 		Manifest: manifest,
 
 		Name: filepath.Base(dir),
@@ -242,10 +158,11 @@
 		Validators:       map[*Node]int64{},
 		ValidatorUpdates: map[int64]map[*Node]int64{},
 		Nodes:            []*Node{},
+
+		lanePriorities: lanePriorities,
 	}
 	if testnet.InitialHeight == 0 {
 		testnet.InitialHeight = 1
->>>>>>> 4952be83
 	}
 	if testnet.KeyType == "" {
 		testnet.KeyType = ed25519.KeyType
