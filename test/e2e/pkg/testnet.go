--- conflicted
+++ resolved
@@ -105,34 +105,6 @@
 
 // Node represents a CometBFT node in a testnet.
 type Node struct {
-<<<<<<< HEAD
-	Name                string
-	Version             string
-	Testnet             *Testnet
-	Mode                Mode
-	PrivvalKey          crypto.PrivKey
-	NodeKey             crypto.PrivKey
-	InternalIP          net.IP
-	ExternalIP          net.IP
-	ProxyPort           uint32
-	StartAt             int64
-	BlockSyncVersion    string
-	StateSync           bool
-	Database            string
-	ABCIProtocol        Protocol
-	PrivvalProtocol     Protocol
-	PersistInterval     uint64
-	SnapshotInterval    uint64
-	RetainBlocks        uint64
-	Seeds               []*Node
-	PersistentPeers     []*Node
-	Perturbations       []Perturbation
-	SendNoLoad          bool
-	MaxNumInboundPeers  int
-	MaxNumOutboundPeers int
-	Prometheus          bool
-	PrometheusProxyPort uint32
-=======
 	Name                    string
 	Version                 string
 	Testnet                 *Testnet
@@ -158,9 +130,10 @@
 	PersistentPeers         []*Node
 	Perturbations           []Perturbation
 	SendNoLoad              bool
+	MaxNumInboundPeers      int
+	MaxNumOutboundPeers     int
 	Prometheus              bool
 	PrometheusProxyPort     uint32
->>>>>>> 0459474f
 }
 
 // LoadTestnet loads a testnet from a manifest file, using the filename to
@@ -262,31 +235,6 @@
 		}
 
 		node := &Node{
-<<<<<<< HEAD
-			Name:                name,
-			Version:             v,
-			Testnet:             testnet,
-			PrivvalKey:          keyGen.Generate(manifest.KeyType),
-			NodeKey:             keyGen.Generate("ed25519"),
-			InternalIP:          ind.IPAddress,
-			ExternalIP:          extIP,
-			ProxyPort:           ind.Port,
-			Mode:                ModeValidator,
-			Database:            "goleveldb",
-			ABCIProtocol:        Protocol(testnet.ABCIProtocol),
-			PrivvalProtocol:     ProtocolFile,
-			StartAt:             nodeManifest.StartAt,
-			BlockSyncVersion:    nodeManifest.BlockSyncVersion,
-			StateSync:           nodeManifest.StateSync,
-			PersistInterval:     1,
-			SnapshotInterval:    nodeManifest.SnapshotInterval,
-			RetainBlocks:        nodeManifest.RetainBlocks,
-			Perturbations:       []Perturbation{},
-			SendNoLoad:          nodeManifest.SendNoLoad,
-			MaxNumInboundPeers:  nodeManifest.MaxNumInboundPeers,
-			MaxNumOutboundPeers: nodeManifest.MaxNumOutboundPeers,
-			Prometheus:          testnet.Prometheus,
-=======
 			Name:                    name,
 			Version:                 v,
 			Testnet:                 testnet,
@@ -310,8 +258,9 @@
 			EnableCompanionPruning:  nodeManifest.EnableCompanionPruning,
 			Perturbations:           []Perturbation{},
 			SendNoLoad:              nodeManifest.SendNoLoad,
+			MaxNumInboundPeers:      nodeManifest.MaxNumInboundPeers,
+			MaxNumOutboundPeers:     nodeManifest.MaxNumOutboundPeers,
 			Prometheus:              testnet.Prometheus,
->>>>>>> 0459474f
 		}
 		if node.StartAt == testnet.InitialHeight {
 			node.StartAt = 0 // normalize to 0 for initial nodes, since code expects this
