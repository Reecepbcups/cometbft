--- conflicted
+++ resolved
@@ -369,8 +369,7 @@
 
 // MakeAppConfig generates an ABCI application config for a node.
 func MakeAppConfig(node *e2e.Node) ([]byte, error) {
-<<<<<<< HEAD
-	cfg := map[string]interface{}{
+	cfg := map[string]any{
 		"chain_id":                       node.Testnet.Name,
 		"dir":                            "data/app",
 		"listen":                         AppAddressUNIX,
@@ -389,30 +388,9 @@
 		"vote_extensions_enable_height":  node.Testnet.VoteExtensionsEnableHeight,
 		"vote_extensions_update_height":  node.Testnet.VoteExtensionsUpdateHeight,
 		"abci_requests_logging_enabled":  node.Testnet.ABCITestsEnabled,
+		"pbts_enable_height":             node.Testnet.PbtsEnableHeight,
+		"pbts_update_height":             node.Testnet.PbtsUpdateHeight,
 		"constant_val_consensus_changes": node.Testnet.ConstantValConsensusChanges,
-=======
-	cfg := map[string]any{
-		"chain_id":                      node.Testnet.Name,
-		"dir":                           "data/app",
-		"listen":                        AppAddressUNIX,
-		"mode":                          node.Mode,
-		"protocol":                      "socket",
-		"persist_interval":              node.PersistInterval,
-		"snapshot_interval":             node.SnapshotInterval,
-		"retain_blocks":                 node.RetainBlocks,
-		"key_type":                      node.PrivvalKey.Type(),
-		"prepare_proposal_delay":        node.Testnet.PrepareProposalDelay,
-		"process_proposal_delay":        node.Testnet.ProcessProposalDelay,
-		"check_tx_delay":                node.Testnet.CheckTxDelay,
-		"vote_extension_delay":          node.Testnet.VoteExtensionDelay,
-		"finalize_block_delay":          node.Testnet.FinalizeBlockDelay,
-		"vote_extension_size":           node.Testnet.VoteExtensionSize,
-		"vote_extensions_enable_height": node.Testnet.VoteExtensionsEnableHeight,
-		"vote_extensions_update_height": node.Testnet.VoteExtensionsUpdateHeight,
-		"abci_requests_logging_enabled": node.Testnet.ABCITestsEnabled,
-		"pbts_enable_height":            node.Testnet.PbtsEnableHeight,
-		"pbts_update_height":            node.Testnet.PbtsUpdateHeight,
->>>>>>> dec3c8cc
 	}
 	switch node.ABCIProtocol {
 	case e2e.ProtocolUNIX:
