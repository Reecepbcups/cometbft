package main

import (
	"bytes"
	"encoding/base64"
	"encoding/json"
	"errors"
	"fmt"
	"os"
	"path/filepath"
	"regexp"
	"sort"
	"strconv"
	"strings"
	"time"

	"github.com/BurntSushi/toml"
	"github.com/mitchellh/mapstructure"
	"github.com/spf13/viper"

	"github.com/cometbft/cometbft/config"
	"github.com/cometbft/cometbft/crypto/ed25519"
	"github.com/cometbft/cometbft/libs/log"
	"github.com/cometbft/cometbft/p2p"
	"github.com/cometbft/cometbft/privval"
	e2e "github.com/cometbft/cometbft/test/e2e/pkg"
	"github.com/cometbft/cometbft/test/e2e/pkg/infra"
	"github.com/cometbft/cometbft/types"
)

const (
	AppAddressTCP  = "tcp://127.0.0.1:30000"
	AppAddressUNIX = "unix:///var/run/app.sock"

	PrivvalAddressTCP     = "tcp://0.0.0.0:27559"
	PrivvalAddressUNIX    = "unix:///var/run/privval.sock"
	PrivvalKeyFile        = "config/priv_validator_key.json"
	PrivvalStateFile      = "data/priv_validator_state.json"
	PrivvalDummyKeyFile   = "config/dummy_validator_key.json"
	PrivvalDummyStateFile = "data/dummy_validator_state.json"
)

// Setup sets up the testnet configuration.
func Setup(testnet *e2e.Testnet, infp infra.Provider) error {
	logger.Info("setup", "msg", log.NewLazySprintf("Generating testnet files in %#q", testnet.Dir))

	if err := os.MkdirAll(testnet.Dir, os.ModePerm); err != nil {
		return err
	}

	if err := infp.Setup(); err != nil {
		return err
	}

	genesis, err := MakeGenesis(testnet)
	if err != nil {
		return err
	}

	for _, node := range testnet.Nodes {
		nodeDir := filepath.Join(testnet.Dir, node.Name)

		dirs := []string{
			filepath.Join(nodeDir, "config"),
			filepath.Join(nodeDir, "data"),
			filepath.Join(nodeDir, "data", "app"),
		}
		for _, dir := range dirs {
			// light clients don't need an app directory
			if node.Mode == e2e.ModeLight && strings.Contains(dir, "app") {
				continue
			}
			err := os.MkdirAll(dir, 0o755)
			if err != nil {
				return err
			}
		}

		cfg, err := MakeConfig(node)
		if err != nil {
			return err
		}
		config.WriteConfigFile(filepath.Join(nodeDir, "config", "config.toml"), cfg) // panics

		appCfg, err := MakeAppConfig(node)
		if err != nil {
			return err
		}
		err = os.WriteFile(filepath.Join(nodeDir, "config", "app.toml"), appCfg, 0o644) //nolint:gosec
		if err != nil {
			return err
		}

		if node.Mode == e2e.ModeLight {
			// stop early if a light client
			continue
		}

		err = genesis.SaveAs(filepath.Join(nodeDir, "config", "genesis.json"))
		if err != nil {
			return err
		}

		err = (&p2p.NodeKey{PrivKey: node.NodeKey}).SaveAs(filepath.Join(nodeDir, "config", "node_key.json"))
		if err != nil {
			return err
		}

		(privval.NewFilePV(node.PrivvalKey,
			filepath.Join(nodeDir, PrivvalKeyFile),
			filepath.Join(nodeDir, PrivvalStateFile),
		)).Save()

		// Set up a dummy validator. CometBFT requires a file PV even when not used, so we
		// give it a dummy such that it will fail if it actually tries to use it.
		(privval.NewFilePV(ed25519.GenPrivKey(),
			filepath.Join(nodeDir, PrivvalDummyKeyFile),
			filepath.Join(nodeDir, PrivvalDummyStateFile),
		)).Save()
	}

	if testnet.Prometheus {
		if err := testnet.WritePrometheusConfig(); err != nil {
			return err
		}
	}

	return nil
}

// MakeGenesis generates a genesis document.
func MakeGenesis(testnet *e2e.Testnet) (types.GenesisDoc, error) {
	genesis := types.GenesisDoc{
		GenesisTime:     time.Now(),
		ChainID:         testnet.Name,
		ConsensusParams: types.DefaultConsensusParams(),
		InitialHeight:   testnet.InitialHeight,
	}
	// set the app version to 1
	genesis.ConsensusParams.Version.App = 1
	genesis.ConsensusParams.Evidence.MaxAgeNumBlocks = e2e.EvidenceAgeHeight
	genesis.ConsensusParams.Evidence.MaxAgeDuration = e2e.EvidenceAgeTime
	genesis.ConsensusParams.Validator.PubKeyTypes = []string{testnet.KeyType}
	if testnet.BlockMaxBytes != 0 {
		genesis.ConsensusParams.Block.MaxBytes = testnet.BlockMaxBytes
	}
	if testnet.VoteExtensionsUpdateHeight == -1 {
		genesis.ConsensusParams.Feature.VoteExtensionsEnableHeight = testnet.VoteExtensionsEnableHeight
	}
	if testnet.PbtsUpdateHeight == -1 {
		genesis.ConsensusParams.Feature.PbtsEnableHeight = testnet.PbtsEnableHeight
	}
	for valName, power := range testnet.Validators {
		validator := testnet.LookupNode(valName)
		if validator == nil {
			return types.GenesisDoc{}, fmt.Errorf("unknown validator %q for genesis doc", valName)
		}
		genesis.Validators = append(genesis.Validators, types.GenesisValidator{
			Name:    valName,
			Address: validator.PrivvalKey.PubKey().Address(),
			PubKey:  validator.PrivvalKey.PubKey(),
			Power:   power,
		})
	}
	// The validator set will be sorted internally by CometBFT ranked by power,
	// but we sort it here as well so that all genesis files are identical.
	sort.Slice(genesis.Validators, func(i, j int) bool {
		return strings.Compare(genesis.Validators[i].Name, genesis.Validators[j].Name) == -1
	})
	if len(testnet.InitialState) > 0 {
		appState, err := json.Marshal(testnet.InitialState)
		if err != nil {
			return types.GenesisDoc{}, err
		}
		genesis.AppState = appState
	}

	// Customized genesis fields provided in the manifest
	if len(testnet.Genesis) > 0 {
		v := viper.New()
		v.SetConfigType("json")

		for _, field := range testnet.Genesis {
			key, value, err := e2e.ParseKeyValueField("genesis", field)
			if err != nil {
				return types.GenesisDoc{}, err
			}
			logger.Debug("Applying 'genesis' field", key, value)
			v.Set(key, value)
		}

		// We use viper because it leaves untouched keys that are not set.
		// The GenesisDoc does not use the original `mapstructure` tag.
		err := v.Unmarshal(&genesis, func(d *mapstructure.DecoderConfig) {
			d.TagName = "json"
			d.ErrorUnused = true
		})
		if err != nil {
			return types.GenesisDoc{}, fmt.Errorf("failed parsing 'genesis' field: %v", err)
		}
	}

	if err := genesis.ValidateAndComplete(); err != nil {
		return types.GenesisDoc{}, err
	}
	return genesis, nil
}

// MakeConfig generates a CometBFT config for a node.
func MakeConfig(node *e2e.Node) (*config.Config, error) {
	cfg := config.DefaultConfig()
	cfg.Moniker = node.Name
	cfg.ProxyApp = AppAddressTCP

	cfg.RPC.ListenAddress = "tcp://0.0.0.0:26657"
	cfg.RPC.PprofListenAddress = ":6060"

	cfg.GRPC.ListenAddress = "tcp://0.0.0.0:26670"
	cfg.GRPC.VersionService.Enabled = true
	cfg.GRPC.BlockService.Enabled = true
	cfg.GRPC.BlockResultsService.Enabled = true

	cfg.P2P.ExternalAddress = fmt.Sprintf("tcp://%v", node.AddressP2P(false))
	cfg.P2P.AddrBookStrict = false

	cfg.DBBackend = node.Database
	cfg.StateSync.DiscoveryTime = 5 * time.Second
	cfg.BlockSync.Version = node.BlockSyncVersion
	cfg.Consensus.PeerGossipIntraloopSleepDuration = node.Testnet.PeerGossipIntraloopSleepDuration
	cfg.Mempool.ExperimentalMaxGossipConnectionsToNonPersistentPeers = int(node.Testnet.ExperimentalMaxGossipConnectionsToNonPersistentPeers)
	cfg.Mempool.ExperimentalMaxGossipConnectionsToPersistentPeers = int(node.Testnet.ExperimentalMaxGossipConnectionsToPersistentPeers)

	// Assume that full nodes and validators will have a data companion
	// attached, which will need access to the privileged gRPC endpoint.
	if (node.Mode == e2e.ModeValidator || node.Mode == e2e.ModeFull) && node.EnableCompanionPruning {
		cfg.Storage.Pruning.DataCompanion.Enabled = true
		cfg.Storage.Pruning.DataCompanion.InitialBlockRetainHeight = 0
		cfg.Storage.Pruning.DataCompanion.InitialBlockResultsRetainHeight = 0
		cfg.GRPC.Privileged.ListenAddress = "tcp://0.0.0.0:26671"
		cfg.GRPC.Privileged.PruningService.Enabled = true
	}

	switch node.ABCIProtocol {
	case e2e.ProtocolUNIX:
		cfg.ProxyApp = AppAddressUNIX
	case e2e.ProtocolTCP:
		cfg.ProxyApp = AppAddressTCP
	case e2e.ProtocolGRPC:
		cfg.ProxyApp = AppAddressTCP
		cfg.ABCI = "grpc"
	case e2e.ProtocolBuiltin:
		cfg.ProxyApp = "e2e"
		cfg.ABCI = ""
	case e2e.ProtocolBuiltinConnSync:
		cfg.ProxyApp = "e2e_connsync"
		cfg.ABCI = ""
	default:
		return nil, fmt.Errorf("unexpected ABCI protocol setting %q", node.ABCIProtocol)
	}

	// CometBFT errors if it does not have a privval key set up, regardless of whether
	// it's actually needed (e.g. for remote KMS or non-validators). We set up a dummy
	// key here by default, and use the real key for actual validators that should use
	// the file privval.
	cfg.PrivValidatorListenAddr = ""
	cfg.PrivValidatorKey = PrivvalDummyKeyFile
	cfg.PrivValidatorState = PrivvalDummyStateFile

	switch node.Mode {
	case e2e.ModeValidator:
		switch node.PrivvalProtocol {
		case e2e.ProtocolFile:
			cfg.PrivValidatorKey = PrivvalKeyFile
			cfg.PrivValidatorState = PrivvalStateFile
		case e2e.ProtocolUNIX:
			cfg.PrivValidatorListenAddr = PrivvalAddressUNIX
		case e2e.ProtocolTCP:
			cfg.PrivValidatorListenAddr = PrivvalAddressTCP
		default:
			return nil, fmt.Errorf("invalid privval protocol setting %q", node.PrivvalProtocol)
		}
	case e2e.ModeSeed:
		cfg.P2P.SeedMode = true
		cfg.P2P.PexReactor = true
	case e2e.ModeFull, e2e.ModeLight:
		// Don't need to do anything, since we're using a dummy privval key by default.
	default:
		return nil, fmt.Errorf("unexpected mode %q", node.Mode)
	}

	if node.StateSync {
		cfg.StateSync.Enable = true
		cfg.StateSync.RPCServers = []string{}
		for _, peer := range node.Testnet.ArchiveNodes() {
			if peer.Name == node.Name {
				continue
			}
			cfg.StateSync.RPCServers = append(cfg.StateSync.RPCServers, peer.AddressRPC())
		}
		if len(cfg.StateSync.RPCServers) < 2 {
			return nil, errors.New("unable to find 2 suitable state sync RPC servers")
		}
	}

	cfg.P2P.Seeds = ""
	for _, seed := range node.Seeds {
		if len(cfg.P2P.Seeds) > 0 {
			cfg.P2P.Seeds += ","
		}
		cfg.P2P.Seeds += seed.AddressP2P(true)
	}
	cfg.P2P.PersistentPeers = ""
	for _, peer := range node.PersistentPeers {
		if len(cfg.P2P.PersistentPeers) > 0 {
			cfg.P2P.PersistentPeers += ","
		}
		cfg.P2P.PersistentPeers += peer.AddressP2P(true)
	}
	if node.Testnet.DisablePexReactor {
		cfg.P2P.PexReactor = false
	}

	if node.Testnet.LogLevel != "" {
		cfg.LogLevel = node.Testnet.LogLevel
	}

	if node.Testnet.LogFormat != "" {
		cfg.LogFormat = node.Testnet.LogFormat
	}

	if node.Prometheus {
		cfg.Instrumentation.Prometheus = true
	}

	if node.ExperimentalKeyLayout != "" {
		cfg.Storage.ExperimentalKeyLayout = node.ExperimentalKeyLayout
	}

	if node.Compact {
		cfg.Storage.Compact = node.Compact
	}

	if node.DiscardABCIResponses {
		cfg.Storage.DiscardABCIResponses = node.DiscardABCIResponses
	}

	if node.Indexer != "" {
		cfg.TxIndex.Indexer = node.Indexer
	}

	if node.CompactionInterval != 0 && node.Compact {
		cfg.Storage.CompactionInterval = node.CompactionInterval
	}

	// We currently need viper in order to parse config files.
	if len(node.Config) > 0 {
		v := viper.New()
		for _, field := range node.Config {
			key, value, err := e2e.ParseKeyValueField("config", field)
			if err != nil {
				return nil, err
			}
			logger.Debug("Applying 'config' field", "node", node.Name, key, value)
			v.Set(key, value)
		}
		err := v.Unmarshal(cfg, func(d *mapstructure.DecoderConfig) {
			d.ErrorUnused = true
		})
		if err != nil {
			return nil, fmt.Errorf("failed parsing 'config' field of node %v: %v", node.Name, err)
		}
	}

	return cfg, nil
}

// MakeAppConfig generates an ABCI application config for a node.
func MakeAppConfig(node *e2e.Node) ([]byte, error) {
	cfg := map[string]any{
		"chain_id":                      node.Testnet.Name,
		"dir":                           "data/app",
		"listen":                        AppAddressUNIX,
		"mode":                          node.Mode,
		"protocol":                      "socket",
		"persist_interval":              node.PersistInterval,
		"snapshot_interval":             node.SnapshotInterval,
		"retain_blocks":                 node.RetainBlocks,
		"key_type":                      node.PrivvalKey.Type(),
		"prepare_proposal_delay":        node.Testnet.PrepareProposalDelay,
		"process_proposal_delay":        node.Testnet.ProcessProposalDelay,
		"check_tx_delay":                node.Testnet.CheckTxDelay,
		"vote_extension_delay":          node.Testnet.VoteExtensionDelay,
		"finalize_block_delay":          node.Testnet.FinalizeBlockDelay,
		"vote_extension_size":           node.Testnet.VoteExtensionSize,
		"vote_extensions_enable_height": node.Testnet.VoteExtensionsEnableHeight,
		"vote_extensions_update_height": node.Testnet.VoteExtensionsUpdateHeight,
		"abci_requests_logging_enabled": node.Testnet.ABCITestsEnabled,
		"pbts_enable_height":            node.Testnet.PbtsEnableHeight,
		"pbts_update_height":            node.Testnet.PbtsUpdateHeight,
<<<<<<< HEAD
		"constant_flip":                 node.Testnet.ConstantFlip,
=======
		"no_lanes":                      node.Testnet.Manifest.NoLanes,
		"lanes":                         node.Testnet.Manifest.Lanes,
>>>>>>> 07e225bf
	}
	switch node.ABCIProtocol {
	case e2e.ProtocolUNIX:
		cfg["listen"] = AppAddressUNIX
	case e2e.ProtocolTCP:
		cfg["listen"] = AppAddressTCP
	case e2e.ProtocolGRPC:
		cfg["listen"] = AppAddressTCP
		cfg["protocol"] = "grpc"
	case e2e.ProtocolBuiltin, e2e.ProtocolBuiltinConnSync:
		delete(cfg, "listen")
		cfg["protocol"] = string(node.ABCIProtocol)
	default:
		return nil, fmt.Errorf("unexpected ABCI protocol setting %q", node.ABCIProtocol)
	}
	if node.Mode == e2e.ModeValidator {
		switch node.PrivvalProtocol {
		case e2e.ProtocolFile:
		case e2e.ProtocolTCP:
			cfg["privval_server"] = PrivvalAddressTCP
			cfg["privval_key"] = PrivvalKeyFile
			cfg["privval_state"] = PrivvalStateFile
		case e2e.ProtocolUNIX:
			cfg["privval_server"] = PrivvalAddressUNIX
			cfg["privval_key"] = PrivvalKeyFile
			cfg["privval_state"] = PrivvalStateFile
		default:
			return nil, fmt.Errorf("unexpected privval protocol setting %q", node.PrivvalProtocol)
		}
	}

	if len(node.Testnet.ValidatorUpdates) > 0 {
		validatorUpdates := map[string]map[string]int64{}
		for height, validators := range node.Testnet.ValidatorUpdates {
			updateVals := map[string]int64{}
			for valName, power := range validators {
				validator := node.Testnet.LookupNode(valName)
				if validator == nil {
					return nil, fmt.Errorf("unknown validator %q for validator updates in testnet, height %d", valName, height)
				}
				updateVals[base64.StdEncoding.EncodeToString(validator.PrivvalKey.PubKey().Bytes())] = power
			}
			validatorUpdates[strconv.FormatInt(height, 10)] = updateVals
		}
		cfg["validator_update"] = validatorUpdates
	}

	var buf bytes.Buffer
	err := toml.NewEncoder(&buf).Encode(cfg)
	if err != nil {
		return nil, fmt.Errorf("failed to generate app config: %w", err)
	}
	return buf.Bytes(), nil
}

// UpdateConfigStateSync updates the state sync config for a node.
func UpdateConfigStateSync(node *e2e.Node, height int64, hash []byte) error {
	cfgPath := filepath.Join(node.Testnet.Dir, node.Name, "config", "config.toml")

	// FIXME Apparently there's no function to simply load a config file without
	// involving the entire Viper apparatus, so we'll just resort to regexps.
	bz, err := os.ReadFile(cfgPath)
	if err != nil {
		return err
	}
	bz = regexp.MustCompile(`(?m)^trust_height =.*`).ReplaceAll(bz, []byte(fmt.Sprintf(`trust_height = %v`, height)))
	bz = regexp.MustCompile(`(?m)^trust_hash =.*`).ReplaceAll(bz, []byte(fmt.Sprintf(`trust_hash = "%X"`, hash)))
	return os.WriteFile(cfgPath, bz, 0o644) //nolint:gosec
}<|MERGE_RESOLUTION|>--- conflicted
+++ resolved
@@ -397,12 +397,9 @@
 		"abci_requests_logging_enabled": node.Testnet.ABCITestsEnabled,
 		"pbts_enable_height":            node.Testnet.PbtsEnableHeight,
 		"pbts_update_height":            node.Testnet.PbtsUpdateHeight,
-<<<<<<< HEAD
-		"constant_flip":                 node.Testnet.ConstantFlip,
-=======
 		"no_lanes":                      node.Testnet.Manifest.NoLanes,
 		"lanes":                         node.Testnet.Manifest.Lanes,
->>>>>>> 07e225bf
+		"constant_flip":                 node.Testnet.ConstantFlip,
 	}
 	switch node.ABCIProtocol {
 	case e2e.ProtocolUNIX:
