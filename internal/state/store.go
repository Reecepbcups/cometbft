package state

import (
	"encoding/binary"
	"errors"
	"fmt"
	"time"

	dbm "github.com/cometbft/cometbft-db"
	"github.com/go-kit/kit/metrics"

	abci "github.com/cometbft/cometbft/abci/types"
	cmtstate "github.com/cometbft/cometbft/api/cometbft/state/v1"
	cmtproto "github.com/cometbft/cometbft/api/cometbft/types/v1"
	cmtos "github.com/cometbft/cometbft/internal/os"
	cmtmath "github.com/cometbft/cometbft/libs/math"
	"github.com/cometbft/cometbft/types"
	"github.com/cosmos/gogoproto/proto"
	"github.com/google/orderedcode"
)

const (
	// persist validators every valSetCheckpointInterval blocks to avoid
	// LoadValidators taking too much time.
	// https://github.com/tendermint/tendermint/pull/3438
	// 100000 results in ~ 100ms to get 100 validators (see BenchmarkLoadValidators).
	valSetCheckpointInterval = 100000

	// prefixes must be unique across all db's
	prefixValidators      = int64(6)
	prefixConsensusParams = int64(7)
	prefixABCIResponses   = int64(8)
)

var (
	ErrKeyNotFound        = errors.New("key not found")
	ErrInvalidHeightValue = errors.New("invalid height value")
)

//------------------------------------------------------------------------

func encodeKey(prefix, height int64) []byte {
	res, err := orderedcode.Append(nil, prefix, height)
	if err != nil {
		panic(err)
	}
	return res
}

func validatorsKey(height int64) []byte {
	return encodeKey(prefixValidators, height)
}

func consensusParamsKey(height int64) []byte {
	return encodeKey(prefixConsensusParams, height)
}

func abciResponsesKey(height int64) []byte {
	return encodeKey(prefixABCIResponses, height)
}

//------------------------------------------------------------------------

var (
	lastABCIResponseKey              = []byte("lastABCIResponseKey")
	lastABCIResponsesRetainHeightKey = []byte("lastABCIResponsesRetainHeight")
	offlineStateSyncHeight           = []byte("offlineStateSyncHeightKey")
)

//go:generate ../../scripts/mockery_generate.sh Store

// Store defines the state store interface
//
// It is used to retrieve current state and save and load ABCI responses,
// validators and consensus parameters.
type Store interface {
	// LoadFromDBOrGenesisFile loads the most recent state.
	// If the chain is new it will use the genesis file from the provided genesis file path as the current state.
	LoadFromDBOrGenesisFile(filepath string) (State, error)
	// LoadFromDBOrGenesisDoc loads the most recent state.
	// If the chain is new it will use the genesis doc as the current state.
	LoadFromDBOrGenesisDoc(doc *types.GenesisDoc) (State, error)
	// Load loads the current state of the blockchain
	Load() (State, error)
	// LoadValidators loads the validator set at a given height
	LoadValidators(height int64) (*types.ValidatorSet, error)
	// LoadFinalizeBlockResponse loads the abciResponse for a given height
	LoadFinalizeBlockResponse(height int64) (*abci.FinalizeBlockResponse, error)
	// LoadLastABCIResponse loads the last abciResponse for a given height
	LoadLastFinalizeBlockResponse(height int64) (*abci.FinalizeBlockResponse, error)
	// LoadConsensusParams loads the consensus params for a given height
	LoadConsensusParams(height int64) (types.ConsensusParams, error)
	// Save overwrites the previous state with the updated one
	Save(state State) error
	// SaveFinalizeBlockResponse saves ABCIResponses for a given height
	SaveFinalizeBlockResponse(height int64, res *abci.FinalizeBlockResponse) error
	// Bootstrap is used for bootstrapping state when not starting from a initial height.
	Bootstrap(state State) error
	// PruneStates takes the height from which to start pruning and which height stop at
	PruneStates(fromHeight, toHeight, evidenceThresholdHeight int64) error
	// PruneABCIResponses will prune all ABCI responses below the given height.
	PruneABCIResponses(targetRetainHeight int64) (int64, int64, error)
	// SaveApplicationRetainHeight persists the application retain height from the application
	SaveApplicationRetainHeight(height int64) error
	// GetApplicationRetainHeight returns the retain height set by the application
	GetApplicationRetainHeight() (int64, error)
	// SaveCompanionBlockRetainHeight saves the retain height set by the data companion
	SaveCompanionBlockRetainHeight(height int64) error
	// GetCompanionBlockRetainHeight returns the retain height set by the data companion
	GetCompanionBlockRetainHeight() (int64, error)
	// SaveABCIResRetainHeight persists the retain height for ABCI results set by the data companion
	SaveABCIResRetainHeight(height int64) error
	// GetABCIResRetainHeight returns the last saved retain height for ABCI results set by the data companion
	GetABCIResRetainHeight() (int64, error)
	// Saves the height at which the store is bootstrapped after out of band statesync
	SetOfflineStateSyncHeight(height int64) error
	// Gets the height at which the store is bootstrapped after out of band statesync
	GetOfflineStateSyncHeight() (int64, error)
	// Close closes the connection with the database
	Close() error
}

// dbStore wraps a db (github.com/cometbft/cometbft-db).
type dbStore struct {
	db dbm.DB

	metrics *Metrics

	StoreOptions
}

type StoreOptions struct {
	// DiscardABCIResponses determines whether or not the store
	// retains all ABCIResponses. If DiscardABCIResponses is enabled,
	// the store will maintain only the response object from the latest
	// height.
	DiscardABCIResponses bool

	// Metrics defines the metrics collector to use for the state store.
	// if none is specified then a NopMetrics collector is used.
	Metrics *Metrics
}

var _ Store = (*dbStore)(nil)

func IsEmpty(store dbStore) (bool, error) {
	state, err := store.Load()
	if err != nil {
		return false, err
	}
	return state.IsEmpty(), nil
}

// NewStore creates the dbStore of the state pkg.
func NewStore(db dbm.DB, options StoreOptions) Store {
	m := NopMetrics()
	if options.Metrics != nil {
		m = options.Metrics
	}
	return dbStore{
		db:           db,
		metrics:      m,
		StoreOptions: options,
	}
}

// LoadStateFromDBOrGenesisFile loads the most recent state from the database,
// or creates a new one from the given genesisFilePath.
func (store dbStore) LoadFromDBOrGenesisFile(genesisFilePath string) (State, error) {
	defer addTimeSample(store.metrics.StoreAccessDurationSeconds.With("method", "load_from_db_or_genesis_file"), time.Now())()
	state, err := store.Load()
	if err != nil {
		return State{}, err
	}
	if state.IsEmpty() {
		var err error
		state, err = MakeGenesisStateFromFile(genesisFilePath)
		if err != nil {
			return state, err
		}
	}

	return state, nil
}

// LoadStateFromDBOrGenesisDoc loads the most recent state from the database,
// or creates a new one from the given genesisDoc.
func (store dbStore) LoadFromDBOrGenesisDoc(genesisDoc *types.GenesisDoc) (State, error) {
	defer addTimeSample(store.metrics.StoreAccessDurationSeconds.With("method", "load_from_db_or_genesis_doc"), time.Now())()
	state, err := store.Load()
	if err != nil {
		return State{}, err
	}

	if state.IsEmpty() {
		var err error
		state, err = MakeGenesisState(genesisDoc)
		if err != nil {
			return state, err
		}
	}

	return state, nil
}

// LoadState loads the State from the database.
func (store dbStore) Load() (State, error) {
	return store.loadState(stateKey)
}

func (store dbStore) loadState(key []byte) (state State, err error) {
	start := time.Now()
	buf, err := store.db.Get(key)
	if err != nil {
		return state, err
	}
	if len(buf) == 0 {
		return state, nil
	}
	addTimeSample(store.metrics.StoreAccessDurationSeconds.With("method", "load"), start)()
	sp := new(cmtstate.State)

	err = proto.Unmarshal(buf, sp)
	if err != nil {
		// DATA HAS BEEN CORRUPTED OR THE SPEC HAS CHANGED
		cmtos.Exit(fmt.Sprintf(`LoadState: Data has been corrupted or its spec has changed:
		%v\n`, err))
	}

	sm, err := FromProto(sp)
	if err != nil {
		return state, err
	}
	return *sm, nil
}

// Save persists the State, the ValidatorsInfo, and the ConsensusParamsInfo to the database.
// This flushes the writes (e.g. calls SetSync).
func (store dbStore) Save(state State) error {
	return store.save(state, stateKey)
}

func (store dbStore) save(state State, key []byte) error {
	start := time.Now()

	batch := store.db.NewBatch()
	defer func(batch dbm.Batch) {
		err := batch.Close()
		if err != nil {
			panic(err)
		}
	}(batch)
	nextHeight := state.LastBlockHeight + 1
	// If first block, save validators for the block.
	if nextHeight == 1 {
		nextHeight = state.InitialHeight
		// This extra logic due to validator set changes being delayed 1 block.
		// It may get overwritten due to InitChain validator updates.
		if err := store.saveValidatorsInfo(nextHeight, nextHeight, state.Validators, batch); err != nil {
			return err
		}
	}
	// Save next validators.
	if err := store.saveValidatorsInfo(nextHeight+1, state.LastHeightValidatorsChanged, state.NextValidators, batch); err != nil {
		return err
	}
	// Save next consensus params.
	if err := store.saveConsensusParamsInfo(nextHeight,
		state.LastHeightConsensusParamsChanged, state.ConsensusParams, batch); err != nil {
		return err
	}
	stateMarshallTime := time.Now()
	stateBytes := state.Bytes()
	stateMarshallDiff := time.Since(stateMarshallTime).Seconds()

	if err := batch.Set(key, stateBytes); err != nil {
		return err
	}
	if err := batch.WriteSync(); err != nil {
		panic(err)
	}
	store.metrics.StoreAccessDurationSeconds.With("method", "save").Observe(time.Since(start).Seconds() - stateMarshallDiff)
	return nil
}

// BootstrapState saves a new state, used e.g. by state sync when starting from non-zero height.
func (store dbStore) Bootstrap(state State) error {
	batch := store.db.NewBatch()
	defer func(batch dbm.Batch) {
		err := batch.Close()
		if err != nil {
			panic(err)
		}
	}(batch)
	height := state.LastBlockHeight + 1
	defer addTimeSample(store.metrics.StoreAccessDurationSeconds.With("method", "bootstrap"), time.Now())()
	if height == 1 {
		height = state.InitialHeight
	}

	if height > 1 && !state.LastValidators.IsNilOrEmpty() {
		if err := store.saveValidatorsInfo(height-1, height-1, state.LastValidators, batch); err != nil {
			return err
		}
	}

	if err := store.saveValidatorsInfo(height, height, state.Validators, batch); err != nil {
		return err
	}

	if err := store.saveValidatorsInfo(height+1, height+1, state.NextValidators, batch); err != nil {
		return err
	}

	if err := store.saveConsensusParamsInfo(height,
		state.LastHeightConsensusParamsChanged, state.ConsensusParams, batch); err != nil {
		return err
	}

	if err := batch.Set(stateKey, state.Bytes()); err != nil {
		return err
	}

	if err := batch.WriteSync(); err != nil {
		panic(err)
	}

	return batch.Close()
}

// PruneStates deletes states between the given heights (including from, excluding to). It is not
// guaranteed to delete all states, since the last checkpointed state and states being pointed to by
// e.g. `LastHeightChanged` must remain. The state at to must also exist.
//
// The from parameter is necessary since we can't do a key scan in a performant way due to the key
// encoding not preserving ordering: https://github.com/tendermint/tendermint/issues/4567
// This will cause some old states to be left behind when doing incremental partial prunes,
// specifically older checkpoints and LastHeightChanged targets.
func (store dbStore) PruneStates(from int64, to int64, evidenceThresholdHeight int64) error {
	defer addTimeSample(store.metrics.StoreAccessDurationSeconds.With("method", "prune_states"), time.Now())()
	if from <= 0 || to <= 0 {
		return fmt.Errorf("from height %v and to height %v must be greater than 0", from, to)
	}
	if from >= to {
		return fmt.Errorf("from height %v must be lower than to height %v", from, to)
	}

	valInfo, err := loadValidatorsInfo(store.db, min(to, evidenceThresholdHeight))
	if err != nil {
		return fmt.Errorf("validators at height %v not found: %w", to, err)
	}
	paramsInfo, err := store.loadConsensusParamsInfo(to)
	if err != nil {
		return fmt.Errorf("consensus params at height %v not found: %w", to, err)
	}

	keepVals := make(map[int64]bool)
	if valInfo.ValidatorSet == nil {
		keepVals[valInfo.LastHeightChanged] = true
		keepVals[lastStoredHeightFor(to, valInfo.LastHeightChanged)] = true // keep last checkpoint too
	}
	keepParams := make(map[int64]bool)
	if paramsInfo.ConsensusParams.Equal(&cmtproto.ConsensusParams{}) {
		keepParams[paramsInfo.LastHeightChanged] = true
	}

	batch := store.db.NewBatch()
	defer batch.Close()
	pruned := uint64(0)

	// We have to delete in reverse order, to avoid deleting previous heights that have validator
	// sets and consensus params that we may need to retrieve.
	for h := to - 1; h >= from; h-- {
		// For heights we keep, we must make sure they have the full validator set or consensus
		// params, otherwise they will panic if they're retrieved directly (instead of
		// indirectly via a LastHeightChanged pointer).
		if keepVals[h] {
			v, err := loadValidatorsInfo(store.db, h)
			if err != nil || v.ValidatorSet == nil {
				vip, err := store.LoadValidators(h)
				if err != nil {
					return err
				}

				pvi, err := vip.ToProto()
				if err != nil {
					return err
				}

				v.ValidatorSet = pvi
				v.LastHeightChanged = h

				bz, err := v.Marshal()
				if err != nil {
					return err
				}
				err = batch.Set(validatorsKey(h), bz)
				if err != nil {
					return err
				}
			}
		} else if h < evidenceThresholdHeight {
			err = batch.Delete(validatorsKey(h))
			if err != nil {
				return err
			}
		}
		// else we keep the validator set because we might need
		// it later on for evidence verification

		if keepParams[h] {
			p, err := store.loadConsensusParamsInfo(h)
			if err != nil {
				return err
			}

			if p.ConsensusParams.Equal(&cmtproto.ConsensusParams{}) {
				params, err := store.LoadConsensusParams(h)
				if err != nil {
					return err
				}
				p.ConsensusParams = params.ToProto()

				p.LastHeightChanged = h
				bz, err := p.Marshal()
				if err != nil {
					return err
				}

				err = batch.Set(consensusParamsKey(h), bz)
				if err != nil {
					return err
				}
			}
		} else {
			err = batch.Delete(consensusParamsKey(h))
			if err != nil {
				return err
			}
		}

		err = batch.Delete(abciResponsesKey(h))
		if err != nil {
			return err
		}
		pruned++

		// avoid batches growing too large by flushing to database regularly
		if pruned%1000 == 0 && pruned > 0 {
			err := batch.Write()
			if err != nil {
				return err
			}
			batch.Close()
			batch = store.db.NewBatch()
			defer batch.Close()
		}
	}

	err = batch.WriteSync()
	if err != nil {
		return err
	}

	return nil
}

// PruneABCIResponses attempts to prune all ABCI responses up to, but not
// including, the given height. On success, returns the number of heights
// pruned and the new retain height.
func (store dbStore) PruneABCIResponses(targetRetainHeight int64) (int64, int64, error) {
	defer addTimeSample(store.metrics.StoreAccessDurationSeconds.With("method", "prune_abci_responses"), time.Now())()
	if store.DiscardABCIResponses {
		return 0, 0, nil
	}
	lastRetainHeight, err := store.getLastABCIResponsesRetainHeight()
	if err != nil {
		return 0, 0, fmt.Errorf("failed to look up last ABCI responses retain height: %w", err)
	}
	if lastRetainHeight == 0 {
		lastRetainHeight = 1
	}

	batch := store.db.NewBatch()
	defer batch.Close()

	pruned := int64(0)
	batchPruned := int64(0)

	for h := lastRetainHeight; h < targetRetainHeight; h++ {
		if err := batch.Delete(abciResponsesKey(h)); err != nil {
			return pruned, lastRetainHeight + pruned, fmt.Errorf("failed to delete ABCI responses at height %d: %w", h, err)
		}
		batchPruned++
		if batchPruned >= 1000 {
			if err := batch.Write(); err != nil {
				return pruned, lastRetainHeight + pruned, fmt.Errorf("failed to write ABCI responses deletion batch at height %d: %w", h, err)
			}
			batch.Close()

			pruned += batchPruned
			batchPruned = 0
			if err := store.setLastABCIResponsesRetainHeight(h); err != nil {
				return pruned, lastRetainHeight + pruned, fmt.Errorf("failed to set last ABCI responses retain height: %w", err)
			}

			batch = store.db.NewBatch()
			defer batch.Close()
		}
	}
	return pruned + batchPruned, targetRetainHeight, batch.WriteSync()
}

//------------------------------------------------------------------------

// TxResultsHash returns the root hash of a Merkle tree of
// ExecTxResulst responses (see ABCIResults.Hash)
//
// See merkle.SimpleHashFromByteSlices.
func TxResultsHash(txResults []*abci.ExecTxResult) []byte {
	return types.NewResults(txResults).Hash()
}

// LoadFinalizeBlockResponse loads the DiscardABCIResponses for the given height from the
// database. If the node has D set to true, ErrABCIResponsesNotPersisted
// is persisted. If not found, ErrNoABCIResponsesForHeight is returned.
func (store dbStore) LoadFinalizeBlockResponse(height int64) (*abci.FinalizeBlockResponse, error) {
	if store.DiscardABCIResponses {
		return nil, ErrFinalizeBlockResponsesNotPersisted
	}

<<<<<<< HEAD
	start := time.Now()
	buf, err := store.db.Get(calcABCIResponsesKey(height))
=======
	buf, err := store.db.Get(abciResponsesKey(height))
>>>>>>> a95a82d4
	if err != nil {
		return nil, err
	}
	if len(buf) == 0 {
		return nil, ErrNoABCIResponsesForHeight{height}
	}
	addTimeSample(store.metrics.StoreAccessDurationSeconds.With("method", "load_abci_responses"), start)()

	resp := new(abci.FinalizeBlockResponse)
	err = resp.Unmarshal(buf)
	if err != nil {
		// The data might be of the legacy ABCI response type, so
		// we try to unmarshal that
		legacyResp := new(cmtstate.LegacyABCIResponses)
		rerr := legacyResp.Unmarshal(buf)
		if rerr != nil {
			// DATA HAS BEEN CORRUPTED OR THE SPEC HAS CHANGED
			cmtos.Exit(fmt.Sprintf(`LoadFinalizeBlockResponse: Data has been corrupted or its spec has
					changed: %v\n`, err))
		}
		// The state store contains the old format. Migrate to
		// the new FinalizeBlockResponse format. Note that the
		// new struct expects the AppHash which we don't have.
		return responseFinalizeBlockFromLegacy(legacyResp), nil
	}

	// TODO: ensure that buf is completely read.

	return resp, nil
}

// LoadLastFinalizeBlockResponses loads the FinalizeBlockResponses from the most recent height.
// The height parameter is used to ensure that the response corresponds to the latest height.
// If not, an error is returned.
//
// This method is used for recovering in the case that we called the Commit ABCI
// method on the application but crashed before persisting the results.
func (store dbStore) LoadLastFinalizeBlockResponse(height int64) (*abci.FinalizeBlockResponse, error) {
	start := time.Now()
	bz, err := store.db.Get(lastABCIResponseKey)
	if err != nil {
		return nil, err
	}
	addTimeSample(store.metrics.StoreAccessDurationSeconds.With("method", "load_last_abci_response"), start)()
	if len(bz) == 0 {
		return nil, errors.New("no last ABCI response has been persisted")
	}

	info := new(cmtstate.ABCIResponsesInfo)
	err = info.Unmarshal(bz)
	if err != nil {
		cmtos.Exit(fmt.Sprintf(`LoadLastFinalizeBlockResponse: Data has been corrupted or its spec has
			changed: %v\n`, err))
	}

	// Here we validate the result by comparing its height to the expected height.
	if height != info.GetHeight() {
		return nil, fmt.Errorf("expected height %d but last stored abci responses was at height %d", height, info.GetHeight())
	}

	// It is possible if this is called directly after an upgrade that
	// FinalizeBlockResponse is nil. In which case we use the legacy
	// ABCI responses
	if info.FinalizeBlock == nil {
		// sanity check
		if info.LegacyAbciResponses == nil {
			panic("state store contains last abci response but it is empty")
		}
		return responseFinalizeBlockFromLegacy(info.LegacyAbciResponses), nil
	}

	return info.FinalizeBlock, nil
}

// SaveFinalizeBlockResponse persists the FinalizeBlockResponse to the database.
// This is useful in case we crash after app.Commit and before s.Save().
// Responses are indexed by height so they can also be loaded later to produce
// Merkle proofs.
//
// CONTRACT: height must be monotonically increasing every time this is called.
func (store dbStore) SaveFinalizeBlockResponse(height int64, resp *abci.FinalizeBlockResponse) error {

	var dtxs []*abci.ExecTxResult
	// strip nil values,
	for _, tx := range resp.TxResults {
		if tx != nil {
			dtxs = append(dtxs, tx)
		}
	}
	resp.TxResults = dtxs

	// If the flag is false then we save the ABCIResponse. This can be used for the /BlockResults
	// query or to reindex an event using the command line.
	if !store.DiscardABCIResponses {
		bz, err := resp.Marshal()
		if err != nil {
			return err
		}
<<<<<<< HEAD
		start := time.Now()
		if err := store.db.Set(calcABCIResponsesKey(height), bz); err != nil {
=======
		if err := store.db.Set(abciResponsesKey(height), bz); err != nil {
>>>>>>> a95a82d4
			return err
		}
		addTimeSample(store.metrics.StoreAccessDurationSeconds.With("method", "save_abci_responses"), start)()
	}

	// We always save the last ABCI response for crash recovery.
	// This overwrites the previous saved ABCI Response.
	response := &cmtstate.ABCIResponsesInfo{
		FinalizeBlock: resp,
		Height:        height,
	}
	bz, err := response.Marshal()
	if err != nil {
		return err
	}

	return store.db.SetSync(lastABCIResponseKey, bz)
}

func (store dbStore) getValue(key []byte) ([]byte, error) {
	bz, err := store.db.Get(key)
	if err != nil {
		return nil, err
	}

	if len(bz) == 0 {
		return nil, ErrKeyNotFound
	}
	return bz, nil
}

// ApplicationRetainHeight.
func (store dbStore) SaveApplicationRetainHeight(height int64) error {
	return store.db.SetSync(AppRetainHeightKey, int64ToBytes(height))
}

func (store dbStore) GetApplicationRetainHeight() (int64, error) {
	buf, err := store.getValue(AppRetainHeightKey)
	if err != nil {
		return 0, err
	}
	height := int64FromBytes(buf)

	if height < 0 {
		return 0, ErrInvalidHeightValue
	}

	return height, nil
}

// DataCompanionRetainHeight.
func (store dbStore) SaveCompanionBlockRetainHeight(height int64) error {
	return store.db.SetSync(CompanionBlockRetainHeightKey, int64ToBytes(height))
}

func (store dbStore) GetCompanionBlockRetainHeight() (int64, error) {
	buf, err := store.getValue(CompanionBlockRetainHeightKey)
	if err != nil {
		return 0, err
	}
	height := int64FromBytes(buf)

	if height < 0 {
		return 0, ErrInvalidHeightValue
	}

	return height, nil
}

// DataCompanionRetainHeight.
func (store dbStore) SaveABCIResRetainHeight(height int64) error {
	return store.db.SetSync(ABCIResultsRetainHeightKey, int64ToBytes(height))
}

func (store dbStore) GetABCIResRetainHeight() (int64, error) {
	buf, err := store.getValue(ABCIResultsRetainHeightKey)
	if err != nil {
		return 0, err
	}
	height := int64FromBytes(buf)

	if height < 0 {
		return 0, ErrInvalidHeightValue
	}

	return height, nil
}

func (store dbStore) getLastABCIResponsesRetainHeight() (int64, error) {
	bz, err := store.getValue(lastABCIResponsesRetainHeightKey)
	if errors.Is(err, ErrKeyNotFound) {
		return 0, nil
	}
	height := int64FromBytes(bz)
	if height < 0 {
		return 0, ErrInvalidHeightValue
	}
	return height, nil
}

func (store dbStore) setLastABCIResponsesRetainHeight(height int64) error {
	return store.db.SetSync(lastABCIResponsesRetainHeightKey, int64ToBytes(height))
}

//-----------------------------------------------------------------------------

// LoadValidators loads the ValidatorSet for a given height.
// Returns ErrNoValSetForHeight if the validator set can't be found for this height.
func (store dbStore) LoadValidators(height int64) (*types.ValidatorSet, error) {
	start := time.Now()
	valInfo, err := loadValidatorsInfo(store.db, height)
	if err != nil {
		return nil, ErrNoValSetForHeight{height}
	}
	// (WARN) This includes time to unmarshal the validator info
	addTimeSample(store.metrics.StoreAccessDurationSeconds.With("method", "load_validators"), start)()
	if valInfo.ValidatorSet == nil {
		lastStoredHeight := lastStoredHeightFor(height, valInfo.LastHeightChanged)
		valInfo2, err := loadValidatorsInfo(store.db, lastStoredHeight)
		if err != nil || valInfo2.ValidatorSet == nil {
			return nil,
				fmt.Errorf("couldn't find validators at height %d (height %d was originally requested): %w",
					lastStoredHeight,
					height,
					err,
				)
		}

		vs, err := types.ValidatorSetFromProto(valInfo2.ValidatorSet)
		if err != nil {
			return nil, err
		}

		vs.IncrementProposerPriority(cmtmath.SafeConvertInt32(height - lastStoredHeight)) // mutate
		vi2, err := vs.ToProto()
		if err != nil {
			return nil, err
		}

		valInfo2.ValidatorSet = vi2
		valInfo = valInfo2
	}

	vip, err := types.ValidatorSetFromProto(valInfo.ValidatorSet)
	if err != nil {
		return nil, err
	}

	return vip, nil
}

func lastStoredHeightFor(height, lastHeightChanged int64) int64 {
	checkpointHeight := height - height%valSetCheckpointInterval
	return cmtmath.MaxInt64(checkpointHeight, lastHeightChanged)
}

// CONTRACT: Returned ValidatorsInfo can be mutated.
func loadValidatorsInfo(db dbm.DB, height int64) (*cmtstate.ValidatorsInfo, error) {
	buf, err := db.Get(validatorsKey(height))
	if err != nil {
		return nil, err
	}

	if len(buf) == 0 {
		return nil, errors.New("value retrieved from db is empty")
	}

	v := new(cmtstate.ValidatorsInfo)
	err = v.Unmarshal(buf)
	if err != nil {
		// DATA HAS BEEN CORRUPTED OR THE SPEC HAS CHANGED
		cmtos.Exit(fmt.Sprintf(`LoadValidators: Data has been corrupted or its spec has changed:
        %v\n`, err))
	}
	// TODO: ensure that buf is completely read.

	return v, nil
}

// saveValidatorsInfo persists the validator set.
//
// `height` is the effective height for which the validator is responsible for
// signing. It should be called from s.Save(), right before the state itself is
// persisted.
func (store dbStore) saveValidatorsInfo(height, lastHeightChanged int64, valSet *types.ValidatorSet, batch dbm.Batch) error {
	if lastHeightChanged > height {
		return errors.New("lastHeightChanged cannot be greater than ValidatorsInfo height")
	}
	valInfo := &cmtstate.ValidatorsInfo{
		LastHeightChanged: lastHeightChanged,
	}
	// Only persist validator set if it was updated or checkpoint height (see
	// valSetCheckpointInterval) is reached.
	if height == lastHeightChanged || height%valSetCheckpointInterval == 0 {
		pv, err := valSet.ToProto()
		if err != nil {
			return err
		}
		valInfo.ValidatorSet = pv
	}

	bz, err := valInfo.Marshal()
	if err != nil {
		return err
	}
<<<<<<< HEAD
	start := time.Now()
	err = batch.Set(calcValidatorsKey(height), bz)
=======

	err = batch.Set(validatorsKey(height), bz)
>>>>>>> a95a82d4
	if err != nil {
		return err
	}
	defer addTimeSample(store.metrics.StoreAccessDurationSeconds.With("method", "saveValidatorsInfo"), start)()

	return nil
}

//-----------------------------------------------------------------------------

// ConsensusParamsInfo represents the latest consensus params, or the last height it changed

// LoadConsensusParams loads the ConsensusParams for a given height.
func (store dbStore) LoadConsensusParams(height int64) (types.ConsensusParams, error) {
	var (
		empty   = types.ConsensusParams{}
		emptypb = cmtproto.ConsensusParams{}
	)
	paramsInfo, err := store.loadConsensusParamsInfo(height)
	if err != nil {
		return empty, fmt.Errorf("could not find consensus params for height #%d: %w", height, err)
	}

	if paramsInfo.ConsensusParams.Equal(&emptypb) {
		paramsInfo2, err := store.loadConsensusParamsInfo(paramsInfo.LastHeightChanged)
		if err != nil {
			return empty, fmt.Errorf(
				"couldn't find consensus params at height %d as last changed from height %d: %w",
				paramsInfo.LastHeightChanged,
				height,
				err,
			)
		}

		paramsInfo = paramsInfo2
	}

	return types.ConsensusParamsFromProto(paramsInfo.ConsensusParams), nil
}

func (store dbStore) loadConsensusParamsInfo(height int64) (*cmtstate.ConsensusParamsInfo, error) {
<<<<<<< HEAD
	start := time.Now()
	buf, err := store.db.Get(calcConsensusParamsKey(height))
=======
	buf, err := store.db.Get(consensusParamsKey(height))
>>>>>>> a95a82d4
	if err != nil {
		return nil, err
	}
	if len(buf) == 0 {
		return nil, errors.New("value retrieved from db is empty")
	}
	addTimeSample(store.metrics.StoreAccessDurationSeconds.With("method", "load_consensus_params"), start)()

	paramsInfo := new(cmtstate.ConsensusParamsInfo)
	if err = paramsInfo.Unmarshal(buf); err != nil {
		// DATA HAS BEEN CORRUPTED OR THE SPEC HAS CHANGED
		cmtos.Exit(fmt.Sprintf(`LoadConsensusParams: Data has been corrupted or its spec has changed:
                %v\n`, err))
	}
	// TODO: ensure that buf is completely read.

	return paramsInfo, nil
}

// saveConsensusParamsInfo persists the consensus params for the next block to disk.
// It should be called from s.Save(), right before the state itself is persisted.
// If the consensus params did not change after processing the latest block,
// only the last height for which they changed is persisted.
func (store dbStore) saveConsensusParamsInfo(nextHeight, changeHeight int64, params types.ConsensusParams, batch dbm.Batch) error {
	paramsInfo := &cmtstate.ConsensusParamsInfo{
		LastHeightChanged: changeHeight,
	}

	if changeHeight == nextHeight {
		paramsInfo.ConsensusParams = params.ToProto()
	}
	bz, err := paramsInfo.Marshal()
	if err != nil {
		return err
	}

	err = batch.Set(consensusParamsKey(nextHeight), bz)
	if err != nil {
		return err
	}

	return nil
}

func (store dbStore) SetOfflineStateSyncHeight(height int64) error {
	err := store.db.SetSync(offlineStateSyncHeight, int64ToBytes(height))
	if err != nil {
		return err
	}
	return nil
}

// Gets the height at which the store is bootstrapped after out of band statesync.
func (store dbStore) GetOfflineStateSyncHeight() (int64, error) {
	buf, err := store.db.Get(offlineStateSyncHeight)
	if err != nil {
		return 0, err
	}

	if len(buf) == 0 {
		return 0, errors.New("value empty")
	}

	height := int64FromBytes(buf)
	if height < 0 {
		return 0, errors.New("invalid value for height: height cannot be negative")
	}
	return height, nil
}

func (store dbStore) Close() error {
	return store.db.Close()
}

func min(a int64, b int64) int64 {
	if a < b {
		return a
	}
	return b
}

// responseFinalizeBlockFromLegacy is a convenience function that takes the old abci responses and morphs
// it to the finalize block response. Note that the app hash is missing.
func responseFinalizeBlockFromLegacy(legacyResp *cmtstate.LegacyABCIResponses) *abci.FinalizeBlockResponse {
	return &abci.FinalizeBlockResponse{
		TxResults:             legacyResp.DeliverTxs,
		ValidatorUpdates:      legacyResp.EndBlock.ValidatorUpdates,
		ConsensusParamUpdates: legacyResp.EndBlock.ConsensusParamUpdates,
		Events:                append(legacyResp.BeginBlock.Events, legacyResp.EndBlock.Events...),
		// NOTE: AppHash is missing in the response but will
		// be caught and filled in consensus/replay.go
	}
}

// ----- Util.
func int64FromBytes(bz []byte) int64 {
	v, _ := binary.Varint(bz)
	return v
}

func int64ToBytes(i int64) []byte {
	buf := make([]byte, binary.MaxVarintLen64)
	n := binary.PutVarint(buf, i)
	return buf[:n]
}

// addTimeSample returns a function that, when called, adds an observation to m.
// The observation added to m is the number of seconds ellapsed since addTimeSample
// was initially called. addTimeSample is meant to be called in a defer to calculate
// the amount of time a function takes to complete.
func addTimeSample(m metrics.Histogram, start time.Time) func() {
	return func() { m.Observe(time.Since(start).Seconds()) }
}<|MERGE_RESOLUTION|>--- conflicted
+++ resolved
@@ -528,13 +528,8 @@
 	if store.DiscardABCIResponses {
 		return nil, ErrFinalizeBlockResponsesNotPersisted
 	}
-
-<<<<<<< HEAD
 	start := time.Now()
-	buf, err := store.db.Get(calcABCIResponsesKey(height))
-=======
 	buf, err := store.db.Get(abciResponsesKey(height))
->>>>>>> a95a82d4
 	if err != nil {
 		return nil, err
 	}
@@ -633,12 +628,8 @@
 		if err != nil {
 			return err
 		}
-<<<<<<< HEAD
 		start := time.Now()
-		if err := store.db.Set(calcABCIResponsesKey(height), bz); err != nil {
-=======
 		if err := store.db.Set(abciResponsesKey(height), bz); err != nil {
->>>>>>> a95a82d4
 			return err
 		}
 		addTimeSample(store.metrics.StoreAccessDurationSeconds.With("method", "save_abci_responses"), start)()
@@ -844,13 +835,8 @@
 	if err != nil {
 		return err
 	}
-<<<<<<< HEAD
 	start := time.Now()
-	err = batch.Set(calcValidatorsKey(height), bz)
-=======
-
 	err = batch.Set(validatorsKey(height), bz)
->>>>>>> a95a82d4
 	if err != nil {
 		return err
 	}
@@ -892,12 +878,9 @@
 }
 
 func (store dbStore) loadConsensusParamsInfo(height int64) (*cmtstate.ConsensusParamsInfo, error) {
-<<<<<<< HEAD
 	start := time.Now()
-	buf, err := store.db.Get(calcConsensusParamsKey(height))
-=======
+
 	buf, err := store.db.Get(consensusParamsKey(height))
->>>>>>> a95a82d4
 	if err != nil {
 		return nil, err
 	}
