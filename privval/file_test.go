--- conflicted
+++ resolved
@@ -306,12 +306,12 @@
 	assert.NoError(t, err)
 
 	block := types.BlockID{
-		Hash:          tmrand.Bytes(tmhash.Size),
-		PartSetHeader: types.PartSetHeader{Total: 5, Hash: tmrand.Bytes(tmhash.Size)},
-	}
-
-	height, round := int64(10), int32(1)
-	voteType := tmproto.PrecommitType
+		Hash:          cmtrand.Bytes(tmhash.Size),
+		PartSetHeader: types.PartSetHeader{Total: 5, Hash: cmtrand.Bytes(tmhash.Size)},
+	}
+
+	height, round := int64(10), int32(1)
+	voteType := cmtproto.PrecommitType
 
 	// We initially sign this vote without an extension
 	vote1 := newVote(privVal.Key.Address, 0, height, round, voteType, block, nil)
@@ -359,11 +359,7 @@
 }
 
 func newVote(addr types.Address, idx int32, height int64, round int32,
-<<<<<<< HEAD
-	typ tmproto.SignedMsgType, blockID types.BlockID, extension []byte) *types.Vote {
-=======
-	typ cmtproto.SignedMsgType, blockID types.BlockID) *types.Vote {
->>>>>>> c67d2f78
+	typ cmtproto.SignedMsgType, blockID types.BlockID, extension []byte) *types.Vote {
 	return &types.Vote{
 		ValidatorAddress: addr,
 		ValidatorIndex:   idx,
