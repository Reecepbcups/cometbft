--- conflicted
+++ resolved
@@ -68,8 +68,8 @@
 	stateStore        sm.Store
 	blockStore        *store.BlockStore // store the blockchain to disk
 	pruner            *sm.Pruner
-	bcReactor         p2p.Reactor    // for block-syncing
-	mempoolReactor    *mempl.Reactor // for gossipping transactions
+	bcReactor         p2p.Reactor               // for block-syncing
+	mempoolReactor    *mempl.MempoolBaseReactor // for gossipping transactions
 	mempool           mempl.Mempool
 	stateSync         bool                    // whether the node should state sync on startup
 	stateSyncReactor  *statesync.Reactor      // for hosting and restoring state sync snapshots
@@ -367,14 +367,10 @@
 	logNodeStartupInfo(state, pubKey, logger, consensusLogger)
 
 	// Make MempoolReactor
-<<<<<<< HEAD
-	mempool, mempoolReactor, err := createMempoolAndMempoolReactor(config, proxyApp, state, memplMetrics, logger)
+	mempool, mempoolReactor, err := createMempoolAndMempoolReactor(config, proxyApp, state, waitSync, memplMetrics, logger)
 	if err != nil {
 		return nil, err
 	}
-=======
-	mempool, mempoolReactor := createMempoolAndMempoolReactor(config, proxyApp, state, waitSync, memplMetrics, logger)
->>>>>>> 121e86d2
 
 	// Make Evidence Reactor
 	evidenceReactor, evidencePool, err := createEvidenceReactor(config, dbProvider, stateStore, blockStore, logger)
