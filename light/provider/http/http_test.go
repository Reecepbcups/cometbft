package http_test

import (
	"context"
	"fmt"
	"os"
	"testing"
	"time"

	"github.com/stretchr/testify/assert"
	"github.com/stretchr/testify/require"

	"github.com/cometbft/cometbft/abci/example/kvstore"
	"github.com/cometbft/cometbft/light/provider"
	lighthttp "github.com/cometbft/cometbft/light/provider/http"
	rpcclient "github.com/cometbft/cometbft/rpc/client"
	rpchttp "github.com/cometbft/cometbft/rpc/client/http"
	rpctest "github.com/cometbft/cometbft/rpc/test"
	"github.com/cometbft/cometbft/types"
)

func TestNewProvider(t *testing.T) {
	c, err := lighthttp.New("chain-test", "192.168.0.1:26657")
	require.NoError(t, err)
	require.Equal(t, fmt.Sprintf("%s", c), "http{http://192.168.0.1:26657}")

	c, err = lighthttp.New("chain-test", "http://153.200.0.1:26657")
	require.NoError(t, err)
	require.Equal(t, fmt.Sprintf("%s", c), "http{http://153.200.0.1:26657}")

	c, err = lighthttp.New("chain-test", "153.200.0.1")
	require.NoError(t, err)
	require.Equal(t, fmt.Sprintf("%s", c), "http{http://153.200.0.1}")
}

func TestProvider(t *testing.T) {
	for _, path := range []string{"", "/", "/v1", "/v1/"} {
		app := kvstore.NewInMemoryApplication()
		app.RetainBlocks = 10
		node := rpctest.StartCometBFT(app, rpctest.RecreateConfig)

		cfg := rpctest.GetConfig()
		defer os.RemoveAll(cfg.RootDir)
		rpcAddr := cfg.RPC.ListenAddress
		genDoc, err := types.GenesisDocFromFile(cfg.GenesisFile())
		require.NoError(t, err)
		chainID := genDoc.ChainID

		c, err := rpchttp.New(rpcAddr + path)
		require.Nil(t, err)

		p := lighthttp.NewWithClient(chainID, c)
		require.NoError(t, err)
		require.NotNil(t, p)

		// let it produce some blocks
		err = rpcclient.WaitForHeight(c, 10, nil)
		require.NoError(t, err)

		// let's get the highest block
		lb, err := p.LightBlock(context.Background(), 0)
		require.NoError(t, err)
		require.NotNil(t, lb)
<<<<<<< HEAD
		assert.True(t, lb.Height < 1000)
=======
>>>>>>> 2eaa35bd
		assert.True(t, lb.Height >= 10)

		// let's check this is valid somehow
		assert.Nil(t, lb.ValidateBasic(chainID))

		// historical queries now work :)
		lb, err = p.LightBlock(context.Background(), 0)
		require.NoError(t, err)
		require.NotNil(t, lb)
		lower := lb.Height - 3
		lb, err = p.LightBlock(context.Background(), lower)
		require.NoError(t, err)
		assert.Equal(t, lower, lb.Height)

		// fetching missing heights (both future and pruned) should return appropriate errors
		lb, err = p.LightBlock(context.Background(), 0)
		require.NoError(t, err)
		require.NotNil(t, lb)
<<<<<<< HEAD
		lb, err = p.LightBlock(context.Background(), lb.Height+1000)
=======
		lb, err = p.LightBlock(context.Background(), lb.Height+100000)
>>>>>>> 2eaa35bd
		require.Error(t, err)
		require.Nil(t, lb)
		assert.Equal(t, provider.ErrHeightTooHigh, err)

		_, err = p.LightBlock(context.Background(), 1)
		require.Error(t, err)
		require.Nil(t, lb)
		assert.Equal(t, provider.ErrLightBlockNotFound, err)

		// stop the full node and check that a no response error is returned
		rpctest.StopCometBFT(node)
		time.Sleep(10 * time.Second)
		lb, err = p.LightBlock(context.Background(), lower+2)
		// we should see a connection refused
		require.Error(t, err)
		require.Contains(t, err.Error(), "connection refused")
		require.Nil(t, lb)
	}
}<|MERGE_RESOLUTION|>--- conflicted
+++ resolved
@@ -61,10 +61,6 @@
 		lb, err := p.LightBlock(context.Background(), 0)
 		require.NoError(t, err)
 		require.NotNil(t, lb)
-<<<<<<< HEAD
-		assert.True(t, lb.Height < 1000)
-=======
->>>>>>> 2eaa35bd
 		assert.True(t, lb.Height >= 10)
 
 		// let's check this is valid somehow
@@ -83,11 +79,7 @@
 		lb, err = p.LightBlock(context.Background(), 0)
 		require.NoError(t, err)
 		require.NotNil(t, lb)
-<<<<<<< HEAD
-		lb, err = p.LightBlock(context.Background(), lb.Height+1000)
-=======
 		lb, err = p.LightBlock(context.Background(), lb.Height+100000)
->>>>>>> 2eaa35bd
 		require.Error(t, err)
 		require.Nil(t, lb)
 		assert.Equal(t, provider.ErrHeightTooHigh, err)
