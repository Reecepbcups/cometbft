# Mempool

This specification of a mempool defines essential types and data structures needed to keep a list of
pending transactions ("the mempool"), as well as generic actions to disseminate transactions. Those
generic actions are then instantiated with specific functions that define the behaviour of the
gossip protocols.

The mempool is built on top of a [P2P layer](p2p.md), which declares many definitions found here.

## Types

### Transactions

A transaction is uniquely identified by a string, which represents its content (typically
implemented as an array of bytes).
```bluespec "types" +=
type TX = str
```

Transactions are validated by an external entity. The validation function must be deterministic. In
the actual implementation, the mempool makes a CheckTx ABCI call to the application, which validates
the transaction. 
```bluespec "types" +=
pure def valid(tx) = true
```

In this simplified specification we model all transactions as valid. To model invalid transactions,
`valid` should be declared as a model parameter (a `const`) and instantiated with a deterministic
function of type `(TX) => bool`.

### Transaction IDs

A transaction identifier, computed as the hash of the transaction (typically a short array of
bytes).
```bluespec "types" +=
type TxID = str
pure def hash(tx: TX): TxID = tx
```

## Parameters
        
The set of all possible transactions.
```bluespec "params" +=
const Txs: Set[TX]
```

## State

Each node has a mempool state.
```bluespec "state" +=
var state: NodeID -> MempoolState
```

We define `MempoolState` as a data structure with the following fields.

#### Cache of already received transaction IDs

In this spec we assume the cache never overflows, i.e., it can grow indefinitely.
```bluespec "mempoolstate" +=
cache: Set[TxID],
```

#### List of uncommitted or pending transactions ("the mempool")

We use it for storing transactions and for picking transactions to disseminate to peers.
```bluespec "mempoolstate" +=
pool: List[TX],
```

We make the following assumptions about the mempool:
- It does not have a maximum capacity.
- New entries are only appended. We do not model when entries are removed.

A transaction that is in `pool`, must also be in `cache` (assuming an infinite cache), but not
necessarily the inverse. The reason a transaction is in `cache` but not in `pool` is either because: 
- the transaction was initially invalid and never got into `pool`, 
- the transaction became invalid after it got in `pool` and thus got evicted when it was
  revalidated, or
- the transaction was committed to a block and got removed from `pool`.

All these scenarios are not modeled here. Then `cache` and `pool` will always have the same content
and one of the two is actually redundant in this spec.

#### Index to the next transaction in pool to disseminate

A pool iterator traverses the entries in pool one at a time.
```bluespec "mempoolstate" +=
poolIndex: int,
```
We model transaction dissemination using one dissemination process (`disseminateNextTx`) that
iterates on the list of transactions reading one mempool entry per step, and atomically multicasts
one transaction message to all connected peers.

In the implementation there is one dissemination process per peer, each with its own iterator (and
thus a separate pool index per iterator) with a `next()` method to retrieve the next entry in the
list. If it reaches the end of the list, it blocks until a new entry is added. All iterators read
concurrently from the pool.

<details>
  <summary>Auxiliary definitions</summary>

<<<<<<< HEAD
Each entry in the mempool has a set of peers from which the node received the transaction. 
```bluespec "mempoolstate" +=
senders: TxID -> List[NodeID]
```
We define it as a list instead of a set because the DOG protocol needs to know who is the first
sender of a transaction.

Note that when a transaction is in the cache but not in the pool, it won't have any sender. Senders
are only needed for disseminating (valid) transactions that are in the mempool.

### Functions on the mempool

`addSender` adds a sender to `tx`'s list of senders (`_txSenders`), if `optionalSender` has a value
that's not already in the list.
```bluespec "auxstate" +=
pure def addSender(_txSenders, tx, optionalSender) = 
    match optionalSender {
    | Some(sender) => _txSenders.update(hash(tx), ss => 
        if (ss.includes(sender)) ss else ss.append(sender))
    | None => _txSenders
    }
```

The set of senders of transaction `tx`.
```bluespec "auxstate" +=
def sendersOf(node, tx) = 
    node.Senders().mapGetDefault(hash(tx), List()).listToSet()
```

### Auxiliary definitions

=======
>>>>>>> dec0dc46
```bluespec "auxstate" +=
def Cache(node) = state.get(node).cache
def Pool(node) = state.get(node).pool
def PoolIndex(node) = state.get(node).poolIndex
```
</details>

## Initial state

The initial state of a mempool:
```bluespec "actions" +=
action MP_init = all {
    P2P_init,
    state' = NodeIDs.mapBy(n => initialMempoolState),
}
```
where:
```bluespec "actions" +=
val initialMempoolState = {
    pool: List(),
    cache: Set(),
    poolIndex: 0,
}
```

## State transitions (actions)

### Handling incoming transactions

Users create transactions and send them to one of the nodes in the network. Nodes receive
transactions either directly from users or in messages from peers. Transaction from users have no
sender.

Action `receiveTxFromUser` models a `node` receiving transaction `tx` from a user.
```bluespec "actions" +=
action receiveTxFromUser(node, tx, _tryAddTx) =
    node._tryAddTx(incomingMsgs, None, tx)
```
The function parameter `_tryAddTx(incomingMsgs, optionalSender, tx)` defines how transactions are
added to the mempool.

Typically, users send (full) transactions to the node via an RPC endpoint. Users are allowed to
submit the same transaction more than once and to multiple nodes.

This action is enabled only if the transaction is not in the pool. In the actual mempool
implementation we have the cache that prevents this scenario.

### Transaction dissemination

Action `disseminateNextTx` models a `node` traversing the `pool` while sending transactions to its
peers. It takes the transaction pointed by `poolIndex` and atomically sends it to a set of target
peers.

The following function parameters define to who `node` will send transactions:
- `_mkTargetNodes(node, tx)` returns the set of peers to which `node`
  will send `tx`.
- `_mkTxMsg(tx)` is a wrapper function that returns the specific message
  type used by the gossip protocol.
```bluespec "actions" +=
action disseminateNextTx(node, _mkTargetNodes, _mkTxMsg) = all {
    // Check that the current index is within bounds. 
    require(node.PoolIndex() < node.Pool().length()),
    // Get from the pool the next transaction to disseminate.
    val tx = node.Pool()[node.PoolIndex()]
    all {
        // Wrap tx in a message and send it to the target nodes.
        incomingMsgs' = 
            node.multiSend(incomingMsgs, _mkTargetNodes(node, tx), _mkTxMsg(tx)),
        // Increase pool index.
        state' = state.update(node, st => { poolIndex: st.poolIndex + 1, ...st }),
        peers' = peers,
    }
}
```

The pool index must not exceed the pool's length. This pre-condition models when the iterator is at
the end of the list and it's blocked waiting for a new entry to be appended to the list.

In the actual implementation, there is a separate goroutine for each peer, so not all transactions
are sent at the same time.

## Properties

_**Invariant**_ Pools do not have repeated entries.
```bluespec "properties" +=
val uniqueTxsInPool = 
    NodeIDs.forall(node => size(node.Pool().listToSet()) == length(node.Pool()))
```

<!--
```bluespec quint/mempool.qnt +=
// -*- mode: Bluespec; -*-

// File generated from markdown using https://github.com/driusan/lmt. DO NOT EDIT.

module mempool {
    import spells.* from "./spells"
    import p2p.* from "./p2p"
    export p2p.*

    //--------------------------------------------------------------------------
    // Types
    //--------------------------------------------------------------------------
    <<<types>>>

    //--------------------------------------------------------------------------
    // Parameters
    //--------------------------------------------------------------------------
    <<<params>>>

    //--------------------------------------------------------------------------
    // State
    //--------------------------------------------------------------------------
    <<<state>>>
    
    type MempoolState = {
        <<<mempoolstate>>>
    }
    
    // Auxiliary definitions
    <<<auxstate>>>

    //--------------------------------------------------------------------------
    // Actions
    //--------------------------------------------------------------------------
    <<<actions>>>

    //--------------------------------------------------------------------------
    // Properties
    //--------------------------------------------------------------------------
    <<<properties>>>

}
```
--><|MERGE_RESOLUTION|>--- conflicted
+++ resolved
@@ -99,40 +99,6 @@
 <details>
   <summary>Auxiliary definitions</summary>
 
-<<<<<<< HEAD
-Each entry in the mempool has a set of peers from which the node received the transaction. 
-```bluespec "mempoolstate" +=
-senders: TxID -> List[NodeID]
-```
-We define it as a list instead of a set because the DOG protocol needs to know who is the first
-sender of a transaction.
-
-Note that when a transaction is in the cache but not in the pool, it won't have any sender. Senders
-are only needed for disseminating (valid) transactions that are in the mempool.
-
-### Functions on the mempool
-
-`addSender` adds a sender to `tx`'s list of senders (`_txSenders`), if `optionalSender` has a value
-that's not already in the list.
-```bluespec "auxstate" +=
-pure def addSender(_txSenders, tx, optionalSender) = 
-    match optionalSender {
-    | Some(sender) => _txSenders.update(hash(tx), ss => 
-        if (ss.includes(sender)) ss else ss.append(sender))
-    | None => _txSenders
-    }
-```
-
-The set of senders of transaction `tx`.
-```bluespec "auxstate" +=
-def sendersOf(node, tx) = 
-    node.Senders().mapGetDefault(hash(tx), List()).listToSet()
-```
-
-### Auxiliary definitions
-
-=======
->>>>>>> dec0dc46
 ```bluespec "auxstate" +=
 def Cache(node) = state.get(node).cache
 def Pool(node) = state.get(node).pool
