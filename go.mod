module github.com/cometbft/cometbft

<<<<<<< HEAD
go 1.22
=======
go 1.22.5

toolchain go1.22.7
>>>>>>> 5e4ab3c7

require (
	github.com/BurntSushi/toml v1.4.0
	github.com/adlio/schema v1.3.6
	github.com/cenkalti/backoff v2.2.1+incompatible // indirect
	github.com/creachadair/atomicfile v0.3.5
	github.com/creachadair/tomledit v0.0.26
	github.com/fortytw2/leaktest v1.3.0
	github.com/go-kit/kit v0.13.0
	github.com/go-kit/log v0.2.1
	github.com/go-logfmt/logfmt v0.6.0
	github.com/golang/protobuf v1.5.4 // indirect
	github.com/google/orderedcode v0.0.1
	github.com/gorilla/websocket v1.5.3
	github.com/lib/pq v1.10.9
	github.com/minio/highwayhash v1.0.3
	github.com/ory/dockertest v3.3.5+incompatible
	github.com/pkg/errors v0.9.1
	github.com/prometheus/client_golang v1.20.2
	github.com/prometheus/client_model v0.6.1
	github.com/prometheus/common v0.57.0
	github.com/rcrowley/go-metrics v0.0.0-20201227073835-cf1acfcdf475
	github.com/rs/cors v1.11.1
	github.com/sasha-s/go-deadlock v0.3.5
	github.com/snikch/goodman v0.0.0-20171125024755-10e37e294daa
	github.com/spf13/cobra v1.8.1
	github.com/spf13/viper v1.19.0
	github.com/stretchr/testify v1.9.0
	golang.org/x/crypto v0.26.0
	golang.org/x/net v0.28.0
	google.golang.org/grpc v1.66.0
)

require github.com/syndtr/goleveldb v1.0.1-0.20210819022825-2ae1ddf74ef7

require (
	github.com/Masterminds/semver/v3 v3.2.1
	github.com/btcsuite/btcd/btcec/v2 v2.3.4
	github.com/btcsuite/btcd/btcutil v1.1.6
	github.com/cometbft/cometbft-db v0.14.0
	github.com/cometbft/cometbft-load-test v0.3.0
	github.com/cometbft/cometbft/api v1.0.0-rc.1
	github.com/cosmos/gogoproto v1.7.0
	github.com/dgraph-io/badger/v4 v4.2.0
	github.com/go-git/go-git/v5 v5.12.0
	github.com/goccmack/goutil v1.2.3
	github.com/google/uuid v1.6.0
	github.com/hashicorp/golang-lru/v2 v2.0.7
	github.com/mitchellh/mapstructure v1.5.0
	github.com/oasisprotocol/curve25519-voi v0.0.0-20220708102147-0a8a51822cae
	github.com/pelletier/go-toml/v2 v2.2.3
	github.com/supranational/blst v0.3.13
	golang.org/x/exp v0.0.0-20231110203233-9a3e6036ecaa
	golang.org/x/sync v0.8.0
	golang.org/x/text v0.17.0
	golang.org/x/time v0.5.0
	gonum.org/v1/gonum v0.15.1
	google.golang.org/protobuf v1.34.2
)

require (
	dario.cat/mergo v1.0.0 // indirect
	github.com/Azure/go-ansiterm v0.0.0-20230124172434-306776ec8161 // indirect
	github.com/DataDog/zstd v1.4.5 // indirect
	github.com/Microsoft/go-winio v0.6.1 // indirect
	github.com/Nvveen/Gotty v0.0.0-20120604004816-cd527374f1e5 // indirect
	github.com/ProtonMail/go-crypto v1.0.0 // indirect
	github.com/beorn7/perks v1.0.1 // indirect
	github.com/cespare/xxhash/v2 v2.3.0 // indirect
	github.com/cloudflare/circl v1.3.7 // indirect
	github.com/cockroachdb/errors v1.11.3 // indirect
	github.com/cockroachdb/fifo v0.0.0-20240606204812-0bbfbd93a7ce // indirect
	github.com/cockroachdb/logtags v0.0.0-20230118201751-21c54148d20b // indirect
	github.com/cockroachdb/pebble v1.1.1 // indirect
	github.com/cockroachdb/redact v1.1.5 // indirect
	github.com/cockroachdb/tokenbucket v0.0.0-20230807174530-cc333fc44b06 // indirect
	github.com/containerd/continuity v0.3.0 // indirect
	github.com/cyphar/filepath-securejoin v0.2.4 // indirect
	github.com/davecgh/go-spew v1.1.2-0.20180830191138-d8f796af33cc // indirect
	github.com/decred/dcrd/dcrec/secp256k1/v4 v4.0.1 // indirect
	github.com/dgraph-io/ristretto v0.1.1 // indirect
	github.com/dgryski/go-farm v0.0.0-20200201041132-a6ae2369ad13 // indirect
	github.com/docker/cli v24.0.7+incompatible // indirect
	github.com/docker/go-connections v0.4.0 // indirect
	github.com/docker/go-units v0.5.0 // indirect
	github.com/dustin/go-humanize v1.0.1 // indirect
	github.com/emirpasic/gods v1.18.1 // indirect
	github.com/fsnotify/fsnotify v1.7.0 // indirect
	github.com/getsentry/sentry-go v0.27.0 // indirect
	github.com/go-git/gcfg v1.5.1-0.20230307220236-3a3c6141e376 // indirect
	github.com/go-git/go-billy/v5 v5.5.0 // indirect
	github.com/go-sql-driver/mysql v1.7.1 // indirect
	github.com/gogo/protobuf v1.3.2 // indirect
	github.com/golang/glog v1.2.1 // indirect
	github.com/golang/groupcache v0.0.0-20210331224755-41bb18bfe9da // indirect
	github.com/golang/snappy v0.0.4 // indirect
	github.com/google/btree v1.1.2 // indirect
	github.com/google/flatbuffers v2.0.8+incompatible // indirect
	github.com/google/go-cmp v0.6.0 // indirect
	github.com/gotestyourself/gotestyourself v2.2.0+incompatible // indirect
	github.com/hashicorp/hcl v1.0.0 // indirect
	github.com/imdario/mergo v0.3.15 // indirect
	github.com/inconshreveable/mousetrap v1.1.0 // indirect
	github.com/jbenet/go-context v0.0.0-20150711004518-d14ea06fba99 // indirect
	github.com/jmhodges/levigo v1.0.0 // indirect
	github.com/kevinburke/ssh_config v1.2.0 // indirect
	github.com/klauspost/compress v1.17.9 // indirect
	github.com/kr/pretty v0.3.1 // indirect
	github.com/kr/text v0.2.0 // indirect
	github.com/linxGnu/grocksdb v1.8.14 // indirect
	github.com/magiconair/properties v1.8.7 // indirect
	github.com/moby/term v0.5.0 // indirect
	github.com/munnerz/goautoneg v0.0.0-20191010083416-a7dc8b61c822 // indirect
	github.com/onsi/gomega v1.28.1 // indirect
	github.com/opencontainers/go-digest v1.0.0 // indirect
	github.com/opencontainers/image-spec v1.1.0-rc5 // indirect
	github.com/opencontainers/runc v1.1.12 // indirect
	github.com/petermattis/goid v0.0.0-20240813172612-4fcff4a6cae7 // indirect
	github.com/pjbgf/sha1cd v0.3.0 // indirect
	github.com/pmezard/go-difflib v1.0.1-0.20181226105442-5d4384ee4fb2 // indirect
	github.com/prometheus/procfs v0.15.1 // indirect
	github.com/rogpeppe/go-internal v1.11.0 // indirect
	github.com/sagikazarmark/locafero v0.4.0 // indirect
	github.com/sagikazarmark/slog-shim v0.1.0 // indirect
	github.com/sergi/go-diff v1.3.2-0.20230802210424-5b0b94c5c0d3 // indirect
	github.com/sirupsen/logrus v1.9.3 // indirect
	github.com/skeema/knownhosts v1.2.2 // indirect
	github.com/sourcegraph/conc v0.3.0 // indirect
	github.com/spf13/afero v1.11.0 // indirect
	github.com/spf13/cast v1.6.0 // indirect
	github.com/spf13/pflag v1.0.5 // indirect
	github.com/stretchr/objx v0.5.2 // indirect
	github.com/subosito/gotenv v1.6.0 // indirect
	github.com/xanzy/ssh-agent v0.3.3 // indirect
	go.etcd.io/bbolt v1.3.10 // indirect
	go.opencensus.io v0.24.0 // indirect
	go.uber.org/multierr v1.11.0 // indirect
	golang.org/x/mod v0.17.0 // indirect
	golang.org/x/sys v0.24.0 // indirect
	golang.org/x/tools v0.21.1-0.20240508182429-e35e4ccd0d2d // indirect
	google.golang.org/genproto/googleapis/rpc v0.0.0-20240604185151-ef581f913117 // indirect
	gopkg.in/ini.v1 v1.67.0 // indirect
	gopkg.in/warnings.v0 v0.1.2 // indirect
	gopkg.in/yaml.v3 v3.0.1 // indirect
	gotest.tools v2.2.0+incompatible // indirect
)

retract (
	// a regression was introduced
	v0.38.4
	// a breaking change was introduced
	v0.38.3
	// superseeded by v0.38.3 because of ASA-2024-001
	[v0.38.0, v0.38.2]
)<|MERGE_RESOLUTION|>--- conflicted
+++ resolved
@@ -1,12 +1,8 @@
 module github.com/cometbft/cometbft
 
-<<<<<<< HEAD
-go 1.22
-=======
 go 1.22.5
 
 toolchain go1.22.7
->>>>>>> 5e4ab3c7
 
 require (
 	github.com/BurntSushi/toml v1.4.0
