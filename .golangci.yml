linters:
  disable-all: true
  enable:
    - asciicheck
    - bodyclose
    - depguard
    - dogsled
    - dupl
    - errcheck
<<<<<<< HEAD
    # - copyloopvar
=======
    - copyloopvar
>>>>>>> 749fcd16
    - goconst
    - gofmt
    - goimports
    # - gosec
    - gosimple
    # - govet
    - ineffassign
    - misspell
    - nakedret
    - nolintlint
    - prealloc
    - staticcheck
    # - structcheck // to be fixed by golangci-lint
    - stylecheck
    - typecheck
    - unconvert
    - unused

issues:
  exclude-rules:
    - path: _test\.go
      linters:
        - gosec
  max-same-issues: 50

linters-settings:
  dogsled:
    max-blank-identifiers: 3
  golint:
    min-confidence: 0
  goconst:
    ignore-tests: true
  maligned:
    suggest-new: true
  misspell:
    locale: US
  depguard:
    rules:
      main:
        files:
          - $all
          - "!$test"
        allow:
          - $gostd
          - github.com/cometbft
          - github.com/cosmos
          - github.com/btcsuite/btcd/btcec/v2
          - github.com/BurntSushi/toml
          - github.com/go-git/go-git/v5
          - github.com/go-kit
          - github.com/go-logfmt/logfmt
          - github.com/gofrs/uuid
          - github.com/google
          - github.com/gorilla/websocket
          - github.com/informalsystems/tm-load-test/pkg/loadtest
          - github.com/hashicorp/golang-lru/v2
          - github.com/lib/pq
          - github.com/libp2p/go-buffer-pool
          - github.com/Masterminds/semver/v3
          - github.com/minio/highwayhash
          - github.com/oasisprotocol/curve25519-voi
          - github.com/pkg/errors
          - github.com/prometheus
          - github.com/rcrowley/go-metrics
          - github.com/rs/cors
          - github.com/snikch/goodman
          - github.com/spf13
          - github.com/stretchr/testify/require
          - github.com/syndtr/goleveldb
      test:
        files:
          - "$test"
        allow:
          - $gostd
          - github.com/cosmos
          - github.com/cometbft
          - github.com/adlio/schema
          - github.com/btcsuite/btcd
          - github.com/fortytw2/leaktest
          - github.com/go-kit
          - github.com/google/uuid
          - github.com/gorilla/websocket
          - github.com/lib/pq
          - github.com/oasisprotocol/curve25519-voi/primitives/merlin
          - github.com/ory/dockertest
          - github.com/pkg/errors
          - github.com/prometheus/client_golang/prometheus/promhttp
          - github.com/spf13
          - github.com/stretchr/testify<|MERGE_RESOLUTION|>--- conflicted
+++ resolved
@@ -7,11 +7,7 @@
     - dogsled
     - dupl
     - errcheck
-<<<<<<< HEAD
-    # - copyloopvar
-=======
     - copyloopvar
->>>>>>> 749fcd16
     - goconst
     - gofmt
     - goimports
