--- conflicted
+++ resolved
@@ -12,11 +12,7 @@
  - Feb 1 2024: Renamed to ADR 112 as basis for its adoption ([#1731](https://github.com/cometbft/cometbft/issues/1731)) in CometBFT v1.0 by @cason
  - Feb 7 2024: Multiple revisions, fixes, and backwards compatibility discussion by @cason
  - Feb 12 2024: More detailed backwards compatibility discussion by @cason
-<<<<<<< HEAD
- - Feb 22 2021: Consensus parameters for backwards compatibility by @cason
-=======
  - Feb 22 2024: Consensus parameters for backwards compatibility by @cason
->>>>>>> f5bbbc63
 
 ## Status
 
@@ -203,18 +199,11 @@
 ```go
 type FeatureParams struct {
         PbtsEnableHeight int64 `json:"pbts_enable_height"`
-<<<<<<< HEAD
-}
-```
-
-The semantics is identical to the one adopted to enable vote extensions via
-=======
         ...
 }
 ```
 
 The semantics are similar to the ones adopted to enable vote extensions via
->>>>>>> f5bbbc63
 [`VoteExtensionsEnableHeight`](https://github.com/cometbft/cometbft/blob/main/spec/abci/abci++_app_requirements.md#abciparamsvoteextensionsenableheight).
 The PBTS algorithm is enabled from `FeatureParams.PbtsEnableHeight`, when this
 parameter is set to a value greater than zero, and greater to the height at
