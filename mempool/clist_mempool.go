package mempool

import (
	"bytes"
	"context"
	"fmt"
	"sync"
	"sync/atomic"
	"time"

	abcicli "github.com/cometbft/cometbft/abci/client"
	abci "github.com/cometbft/cometbft/abci/types"
	"github.com/cometbft/cometbft/config"
	"github.com/cometbft/cometbft/internal/clist"
	"github.com/cometbft/cometbft/libs/log"
	cmtmath "github.com/cometbft/cometbft/libs/math"
	cmtsync "github.com/cometbft/cometbft/libs/sync"
	"github.com/cometbft/cometbft/p2p"
	"github.com/cometbft/cometbft/proxy"
	"github.com/cometbft/cometbft/types"
)

// CListMempool is an ordered in-memory pool for transactions before they are
// proposed in a consensus round. Transaction validity is checked using the
// CheckTx abci message before the transaction is added to the pool. The
// mempool uses a concurrent list structure for storing transactions that can
// be efficiently accessed by multiple concurrent readers.
type CListMempool struct {
	height   atomic.Int64 // the last block Update()'d to
	txsBytes atomic.Int64 // total size of mempool, in bytes

	// notify listeners (ie. consensus) when txs are available
	notifiedTxsAvailable atomic.Bool
	txsAvailable         chan struct{} // fires once for each height, when the mempool is not empty

	config *config.MempoolConfig

	// Exclusive mutex for Update method to prevent concurrent execution of
	// CheckTx or ReapMaxBytesMaxGas(ReapMaxTxs) methods.
	updateMtx cmtsync.RWMutex
	preCheck  PreCheckFunc
	postCheck PostCheckFunc

	proxyAppConn proxy.AppConnMempool

	// Keeps track of the rechecking process.
	recheck *recheck

	// Concurrent linked-list of valid txs.
	// `txsMap`: txKey -> CElement is for quick access to txs.
	// Transactions in both `txs` and `txsMap` must to be kept in sync.
	txs    *clist.CList
	txsMap sync.Map

	// Keep a cache of already-seen txs.
	// This reduces the pressure on the proxyApp.
	cache TxCache

	logger  log.Logger
	metrics *Metrics
}

var _ Mempool = &CListMempool{}

// CListMempoolOption sets an optional parameter on the mempool.
type CListMempoolOption func(*CListMempool)

// NewCListMempool returns a new mempool with the given configuration and
// connection to an application.
func NewCListMempool(
	cfg *config.MempoolConfig,
	proxyAppConn proxy.AppConnMempool,
	height int64,
	options ...CListMempoolOption,
) *CListMempool {
	mp := &CListMempool{
		config:       cfg,
		proxyAppConn: proxyAppConn,
		txs:          clist.New(),
		recheck:      newRecheck(),
		logger:       log.NewNopLogger(),
		metrics:      NopMetrics(),
	}
	mp.height.Store(height)

	if cfg.CacheSize > 0 {
		mp.cache = NewLRUTxCache(cfg.CacheSize)
	} else {
		mp.cache = NopTxCache{}
	}

	for _, option := range options {
		option(mp)
	}

	return mp
}

func (mem *CListMempool) getCElement(txKey types.TxKey) (*clist.CElement, bool) {
	if e, ok := mem.txsMap.Load(txKey); ok {
		return e.(*clist.CElement), true
	}
	return nil, false
}

func (mem *CListMempool) InMempool(txKey types.TxKey) bool {
	_, ok := mem.getCElement(txKey)
	return ok
}

func (mem *CListMempool) addToCache(tx types.Tx) bool {
	return mem.cache.Push(tx)
}

func (mem *CListMempool) forceRemoveFromCache(tx types.Tx) {
	mem.cache.Remove(tx)
}

// tryRemoveFromCache removes a transaction from the cache in case it can be
// added to the mempool at a later stage (probably when the transaction becomes
// valid).
func (mem *CListMempool) tryRemoveFromCache(tx types.Tx) {
	if !mem.config.KeepInvalidTxsInCache {
		mem.forceRemoveFromCache(tx)
	}
}

func (mem *CListMempool) removeAllTxs() {
	for e := mem.txs.Front(); e != nil; e = e.Next() {
		mem.txs.Remove(e)
		e.DetachPrev()
	}

	mem.txsMap.Range(func(key, _ any) bool {
		mem.txsMap.Delete(key)
		return true
	})
}

// NOTE: not thread safe - should only be called once, on startup.
func (mem *CListMempool) EnableTxsAvailable() {
	mem.txsAvailable = make(chan struct{}, 1)
}

// SetLogger sets the Logger.
func (mem *CListMempool) SetLogger(l log.Logger) {
	mem.logger = l
}

// WithPreCheck sets a filter for the mempool to reject a tx if f(tx) returns
// false. This is ran before CheckTx. Only applies to the first created block.
// After that, Update overwrites the existing value.
func WithPreCheck(f PreCheckFunc) CListMempoolOption {
	return func(mem *CListMempool) { mem.preCheck = f }
}

// WithPostCheck sets a filter for the mempool to reject a tx if f(tx) returns
// false. This is ran after CheckTx. Only applies to the first created block.
// After that, Update overwrites the existing value.
func WithPostCheck(f PostCheckFunc) CListMempoolOption {
	return func(mem *CListMempool) { mem.postCheck = f }
}

// WithMetrics sets the metrics.
func WithMetrics(metrics *Metrics) CListMempoolOption {
	return func(mem *CListMempool) { mem.metrics = metrics }
}

// Safe for concurrent use by multiple goroutines.
func (mem *CListMempool) Lock() {
	mem.updateMtx.Lock()
}

// Safe for concurrent use by multiple goroutines.
func (mem *CListMempool) Unlock() {
	mem.updateMtx.Unlock()
}

// Safe for concurrent use by multiple goroutines.
func (mem *CListMempool) PreUpdate() {
	if mem.recheck.setRecheckFull() {
		mem.logger.Debug("The state of recheckFull has flipped")
	}
}

// Safe for concurrent use by multiple goroutines.
func (mem *CListMempool) Size() int {
	return mem.txs.Len()
}

// Safe for concurrent use by multiple goroutines.
func (mem *CListMempool) SizeBytes() int64 {
	return mem.txsBytes.Load()
}

// Lock() must be help by the caller during execution.
func (mem *CListMempool) FlushAppConn() error {
	err := mem.proxyAppConn.Flush(context.TODO())
	if err != nil {
		return ErrFlushAppConn{Err: err}
	}

	return nil
}

// XXX: Unsafe! Calling Flush may leave mempool in inconsistent state.
func (mem *CListMempool) Flush() {
	mem.updateMtx.Lock()
	defer mem.updateMtx.Unlock()

	mem.txsBytes.Store(0)
	mem.cache.Reset()

	mem.removeAllTxs()
}

// TxsFront returns the first transaction in the ordered list for peer
// goroutines to call .NextWait() on.
// FIXME: leaking implementation details!
//
// Safe for concurrent use by multiple goroutines.
func (mem *CListMempool) TxsFront() *clist.CElement {
	return mem.txs.Front()
}

// TxsWaitChan returns a channel to wait on transactions. It will be closed
// once the mempool is not empty (ie. the internal `mem.txs` has at least one
// element)
//
// Safe for concurrent use by multiple goroutines.
func (mem *CListMempool) TxsWaitChan() <-chan struct{} {
	return mem.txs.WaitChan()
}

// It blocks if we're waiting on Update() or Reap().
// Safe for concurrent use by multiple goroutines.
func (mem *CListMempool) CheckTx(tx types.Tx, sender p2p.ID) (*abcicli.ReqRes, error) {
	mem.updateMtx.RLock()
	// use defer to unlock mutex because application (*local client*) might panic
	defer mem.updateMtx.RUnlock()

	txSize := len(tx)

	if err := mem.isFull(txSize); err != nil {
		mem.metrics.RejectedTxs.Add(1)
		return nil, err
	}

	if txSize > mem.config.MaxTxBytes {
		return nil, ErrTxTooLarge{
			Max:    mem.config.MaxTxBytes,
			Actual: txSize,
		}
	}

	if mem.preCheck != nil {
		if err := mem.preCheck(tx); err != nil {
			return nil, ErrPreCheck{Err: err}
		}
	}

	// NOTE: proxyAppConn may error if tx buffer is full
	if err := mem.proxyAppConn.Error(); err != nil {
		return nil, ErrAppConnMempool{Err: err}
	}

	if added := mem.addToCache(tx); !added {
		mem.metrics.AlreadyReceivedTxs.Add(1)
		if sender != "" {
			// Record a new sender for a tx we've already seen.
			// Note it's possible a tx is still in the cache but no longer in the mempool
			// (eg. after committing a block, txs are removed from mempool but not cache),
			// so we only record the sender for txs still in the mempool.
			if elem, ok := mem.getCElement(tx.Key()); ok {
				memTx := elem.Value.(*mempoolTx)
				if found := memTx.addSender(sender); found {
					// It should not be possible to receive twice a tx from the same sender.
					mem.logger.Error("Tx already received from peer", "tx", log.NewLazySprintf("%X", tx.Hash()), "sender", sender)
				}
			}
		}
		// TODO: consider punishing peer for dups,
		// its non-trivial since invalid txs can become valid,
		// but they can spam the same tx with little cost to them atm.
		return nil, ErrTxInCache
	}

	reqRes, err := mem.proxyAppConn.CheckTxAsync(context.TODO(), &abci.CheckTxRequest{
		Tx:   tx,
		Type: abci.CHECK_TX_TYPE_CHECK,
	})
	if err != nil {
		panic(fmt.Errorf("CheckTx request for tx %s failed: %w", log.NewLazySprintf("%X", tx.Hash()), err))
	}
	reqRes.SetCallback(mem.handleCheckTxResponse(tx, sender))

	return reqRes, nil
}

// handleCheckTxResponse handles CheckTx responses for transactions validated for the first time.
//
//   - sender optionally holds the ID of the peer that sent the transaction, if any.
func (mem *CListMempool) handleCheckTxResponse(tx types.Tx, sender p2p.ID) func(res *abci.Response) {
	return func(r *abci.Response) {
		res := r.GetCheckTx()
		if res == nil {
			panic(fmt.Sprintf("unexpected response value %v not of type CheckTx", r))
		}

		// Check that rechecking txs is not in process.
		if !mem.recheck.done() {
			panic(log.NewLazySprintf("rechecking has not finished; cannot check new tx %X", tx.Hash()))
		}

		var postCheckErr error
		if mem.postCheck != nil {
			postCheckErr = mem.postCheck(tx, res)
		}

		// If tx is invalid, remove it from the cache.
		if res.Code != abci.CodeTypeOK || postCheckErr != nil {
			mem.tryRemoveFromCache(tx)
			mem.logger.Debug(
				"Rejected invalid transaction",
				"tx", log.NewLazySprintf("%X", tx.Hash()),
				"res", res,
				"err", postCheckErr,
			)
			mem.metrics.FailedTxs.Add(1)
			return
		}

		// Check again that mempool isn't full, to reduce the chance of exceeding the limits.
		if err := mem.isFull(len(tx)); err != nil {
			mem.forceRemoveFromCache(tx) // mempool might have space later
			mem.logger.Error(err.Error())
			mem.metrics.RejectedTxs.Add(1)
			return
		}

		// Add tx to mempool and notify that new txs are available.
		memTx := mempoolTx{
			height:    mem.height.Load(),
			gasWanted: res.GasWanted,
			tx:        tx,
		}
		if mem.addTx(&memTx, sender) {
			mem.notifyTxsAvailable()

			// update metrics
			mem.metrics.Size.Set(float64(mem.Size()))
			mem.metrics.SizeBytes.Set(float64(mem.SizeBytes()))
		}
	}
}

// Called from:
//   - handleCheckTxResponse (lock not held) if tx is valid
func (mem *CListMempool) addTx(memTx *mempoolTx, sender p2p.ID) bool {
	tx := memTx.tx
	txKey := tx.Key()

	// Check if the transaction is already in the mempool.
	if elem, ok := mem.getCElement(txKey); ok {
		if sender != "" {
			// Update senders on existing entry.
			memTx := elem.Value.(*mempoolTx)
			if found := memTx.addSender(sender); found {
				// It should not be possible to receive twice a tx from the same sender.
				mem.logger.Error("Tx already received from peer", "tx", tx.Hash(), "sender", sender)
			}
		}

		mem.logger.Debug(
			"Transaction already in mempool, not adding it again",
			"tx", tx.Hash(),
			"height", mem.height.Load(),
			"total", mem.Size(),
		)
		mem.metrics.RejectedTxs.Add(1)
		return false
	}

	// Add new transaction.
	_ = memTx.addSender(sender)
	e := mem.txs.PushBack(memTx)
	mem.txsMap.Store(txKey, e)
	mem.txsBytes.Add(int64(len(tx)))
	mem.metrics.TxSizeBytes.Observe(float64(len(tx)))

	mem.logger.Debug(
		"Added transaction",
		"tx", log.NewLazySprintf("%X", tx.Hash()),
		"height", mem.height.Load(),
		"total", mem.Size(),
	)
	return true
}

// RemoveTxByKey removes a transaction from the mempool by its TxKey index.
// Called from:
//   - Update (lock held) if tx was committed
//   - handleRecheckTxResponse (lock not held) if tx was invalidated
func (mem *CListMempool) RemoveTxByKey(txKey types.TxKey) error {
	elem, ok := mem.getCElement(txKey)
	if !ok {
		return ErrTxNotFound
	}

	mem.txs.Remove(elem)
	elem.DetachPrev()
	mem.txsMap.Delete(txKey)
	tx := elem.Value.(*mempoolTx).tx
	mem.txsBytes.Add(int64(-len(tx)))
	mem.logger.Debug("Removed transaction", "tx", log.NewLazySprintf("%X", tx.Hash()), "height", mem.height.Load(), "total", mem.Size())
	return nil
}

func (mem *CListMempool) isFull(txSize int) error {
	memSize := mem.Size()
	txsBytes := mem.SizeBytes()
	if memSize >= mem.config.Size || uint64(txSize)+uint64(txsBytes) > uint64(mem.config.MaxTxsBytes) {
		return ErrMempoolIsFull{
			NumTxs:      memSize,
			MaxTxs:      mem.config.Size,
			TxsBytes:    txsBytes,
			MaxTxsBytes: mem.config.MaxTxsBytes,
		}
	}

	if mem.recheck.consideredFull() {
		return ErrRecheckFull
	}

	return nil
}

// handleRecheckTxResponse handles CheckTx responses for transactions in the mempool that need to be
// revalidated after a mempool update.
func (mem *CListMempool) handleRecheckTxResponse(tx types.Tx) func(res *abci.Response) {
	return func(r *abci.Response) {
		res := r.GetCheckTx()
		if res == nil {
			panic(fmt.Sprintf("unexpected response value %v not of type CheckTx", r))
		}

		// Check whether the rechecking process has finished.
		if mem.recheck.done() {
			mem.logger.Error("Rechecking has finished; discard late recheck response",
				"tx", log.NewLazySprintf("%X", tx.Hash()))
			return
		}
		mem.metrics.RecheckTimes.Add(1)

		// Check whether tx is still in the list of transactions that can be rechecked.
		if !mem.recheck.findNextEntryMatching(&tx) {
			// Reached the end of the list and didn't find a matching tx; rechecking has finished.
			return
		}

		var postCheckErr error
		if mem.postCheck != nil {
			postCheckErr = mem.postCheck(tx, res)
		}

		// If tx is invalid, remove it from the mempool and the cache.
		if (res.Code != abci.CodeTypeOK) || postCheckErr != nil {
			// Tx became invalidated due to newly committed block.
			mem.logger.Debug("Tx is no longer valid", "tx", log.NewLazySprintf("%X", tx.Hash()), "res", res, "postCheckErr", postCheckErr)
			if err := mem.RemoveTxByKey(tx.Key()); err != nil {
				mem.logger.Debug("Transaction could not be removed from mempool", "err", err)
			} else {
				// update metrics
				mem.metrics.Size.Set(float64(mem.Size()))
				mem.metrics.SizeBytes.Set(float64(mem.SizeBytes()))
				mem.metrics.EvictedTxs.Add(1)
			}
			mem.tryRemoveFromCache(tx)
		}
	}
}

// Safe for concurrent use by multiple goroutines.
func (mem *CListMempool) TxsAvailable() <-chan struct{} {
	return mem.txsAvailable
}

func (mem *CListMempool) notifyTxsAvailable() {
	if mem.Size() == 0 {
		panic("notified txs available but mempool is empty!")
	}
	if mem.txsAvailable != nil && mem.notifiedTxsAvailable.CompareAndSwap(false, true) {
		// channel cap is 1, so this will send once
		select {
		case mem.txsAvailable <- struct{}{}:
		default:
		}
	}
}

// Safe for concurrent use by multiple goroutines.
func (mem *CListMempool) ReapMaxBytesMaxGas(maxBytes, maxGas int64) types.Txs {
	mem.updateMtx.RLock()
	defer mem.updateMtx.RUnlock()

	var (
		totalGas    int64
		runningSize int64
	)

	// TODO: we will get a performance boost if we have a good estimate of avg
	// size per tx, and set the initial capacity based off of that.
	// txs := make([]types.Tx, 0, cmtmath.MinInt(mem.txs.Len(), max/mem.avgTxSize))
	txs := make([]types.Tx, 0, mem.txs.Len())
	for e := mem.txs.Front(); e != nil; e = e.Next() {
		memTx := e.Value.(*mempoolTx)

		txs = append(txs, memTx.tx)

		dataSize := types.ComputeProtoSizeForTxs([]types.Tx{memTx.tx})

		// Check total size requirement
		if maxBytes > -1 && runningSize+dataSize > maxBytes {
			return txs[:len(txs)-1]
		}

		runningSize += dataSize

		// Check total gas requirement.
		// If maxGas is negative, skip this check.
		// Since newTotalGas < masGas, which
		// must be non-negative, it follows that this won't overflow.
		newTotalGas := totalGas + memTx.gasWanted
		if maxGas > -1 && newTotalGas > maxGas {
			return txs[:len(txs)-1]
		}
		totalGas = newTotalGas
	}
	return txs
}

// Safe for concurrent use by multiple goroutines.
func (mem *CListMempool) ReapMaxTxs(max int) types.Txs {
	mem.updateMtx.RLock()
	defer mem.updateMtx.RUnlock()

	if max < 0 {
		max = mem.txs.Len()
	}

	txs := make([]types.Tx, 0, cmtmath.MinInt(mem.txs.Len(), max))
	for e := mem.txs.Front(); e != nil && len(txs) <= max; e = e.Next() {
		memTx := e.Value.(*mempoolTx)
		txs = append(txs, memTx.tx)
	}
	return txs
}

// Lock() must be help by the caller during execution.
// TODO: this function always returns nil; remove the return value.
func (mem *CListMempool) Update(
	height int64,
	txs types.Txs,
	txResults []*abci.ExecTxResult,
	preCheck PreCheckFunc,
	postCheck PostCheckFunc,
) error {
	mem.logger.Debug("Update", "height", height, "len(txs)", len(txs))

	// Set height
	mem.height.Store(height)
	mem.notifiedTxsAvailable.Store(false)

	if preCheck != nil {
		mem.preCheck = preCheck
	}
	if postCheck != nil {
		mem.postCheck = postCheck
	}

	for i, tx := range txs {
		if txResults[i].Code == abci.CodeTypeOK {
			// Add valid committed tx to the cache (if missing).
			_ = mem.addToCache(tx)
		} else {
			mem.tryRemoveFromCache(tx)
		}

		// Remove committed tx from the mempool.
		//
		// Note an evil proposer can drop valid txs!
		// Mempool before:
		//   100 -> 101 -> 102
		// Block, proposed by an evil proposer:
		//   101 -> 102
		// Mempool after:
		//   100
		// https://github.com/tendermint/tendermint/issues/3322.
		if err := mem.RemoveTxByKey(tx.Key()); err != nil {
			mem.logger.Debug("Committed transaction not in local mempool (not an error)",
<<<<<<< HEAD
				"tx", tx.Hash(),
				"height", height,
=======
				"tx", log.NewLazySprintf("%X", tx.Hash()),
>>>>>>> 06877c00
				"error", err.Error())
		}
	}

	// Recheck txs left in the mempool to remove them if they became invalid in the new state.
	if mem.config.Recheck {
		mem.recheckTxs()
	}

	// Notify if there are still txs left in the mempool.
	if mem.Size() > 0 {
		mem.notifyTxsAvailable()
	}

	// Update metrics
	mem.metrics.Size.Set(float64(mem.Size()))
	mem.metrics.SizeBytes.Set(float64(mem.SizeBytes()))

	return nil
}

// recheckTxs sends all transactions in the mempool to the app for re-validation. When the function
// returns, all recheck responses from the app have been processed.
func (mem *CListMempool) recheckTxs() {
	mem.logger.Debug("Recheck txs", "height", mem.height.Load(), "num-txs", mem.Size())

	if mem.Size() <= 0 {
		return
	}

	mem.recheck.init(mem.txs.Front(), mem.txs.Back())

	// NOTE: CheckTx for new transactions cannot be executed concurrently
	// because this function has the lock (via Update and Lock).
	for e := mem.txs.Front(); e != nil; e = e.Next() {
		tx := e.Value.(*mempoolTx).tx
		mem.recheck.numPendingTxs.Add(1)

		// Send CheckTx request to the app to re-validate transaction.
		resReq, err := mem.proxyAppConn.CheckTxAsync(context.TODO(), &abci.CheckTxRequest{
			Tx:   tx,
			Type: abci.CHECK_TX_TYPE_RECHECK,
		})
		if err != nil {
			panic(fmt.Errorf("(re-)CheckTx request for tx %s failed: %w", log.NewLazySprintf("%X", tx.Hash()), err))
		}
		resReq.SetCallback(mem.handleRecheckTxResponse(tx))
	}

	// Flush any pending asynchronous recheck requests to process.
	mem.proxyAppConn.Flush(context.TODO())

	// Give some time to finish processing the responses; then finish the rechecking process, even
	// if not all txs were rechecked.
	select {
	case <-time.After(mem.config.RecheckTimeout):
		mem.recheck.setDone()
		mem.logger.Error("Timed out waiting for recheck responses")
	case <-mem.recheck.doneRechecking():
	}

	if n := mem.recheck.numPendingTxs.Load(); n > 0 {
		mem.logger.Error("Not all txs were rechecked", "not-rechecked", n)
	}
	mem.logger.Debug("Done rechecking txs", "height", mem.height.Load(), "num-txs", mem.Size())
}

// The cursor and end pointers define a dynamic list of transactions that could be rechecked. The
// end pointer is fixed. When a recheck response for a transaction is received, cursor will point to
// the entry in the mempool corresponding to that transaction, thus narrowing the list. Transactions
// corresponding to entries between the old and current positions of cursor will be ignored for
// rechecking. This is to guarantee that recheck responses are processed in the same sequential
// order as they appear in the mempool.
type recheck struct {
	cursor        *clist.CElement // next expected recheck response
	end           *clist.CElement // last entry in the mempool to recheck
	doneCh        chan struct{}   // to signal that rechecking has finished successfully (for async app connections)
	numPendingTxs atomic.Int32    // number of transactions still pending to recheck
	isRechecking  atomic.Bool     // true iff the rechecking process has begun and is not yet finished
	recheckFull   atomic.Bool     // whether rechecking TXs cannot be completed before a new block is decided
}

func newRecheck() *recheck {
	return &recheck{
		doneCh: make(chan struct{}, 1),
	}
}

func (rc *recheck) init(first, last *clist.CElement) {
	if !rc.done() {
		panic("Having more than one rechecking process at a time is not possible.")
	}
	rc.cursor = first
	rc.end = last
	rc.numPendingTxs.Store(0)
	rc.isRechecking.Store(true)
}

// done returns true when there is no recheck response to process.
// Safe for concurrent use by multiple goroutines.
func (rc *recheck) done() bool {
	return !rc.isRechecking.Load()
}

// setDone registers that rechecking has finished.
func (rc *recheck) setDone() {
	rc.cursor = nil
	rc.recheckFull.Store(false)
	rc.isRechecking.Store(false)
}

// setNextEntry sets cursor to the next entry in the list. If there is no next, cursor will be nil.
func (rc *recheck) setNextEntry() {
	rc.cursor = rc.cursor.Next()
}

// tryFinish will check if the cursor is at the end of the list and notify the channel that
// rechecking has finished. It returns true iff it's done rechecking.
func (rc *recheck) tryFinish() bool {
	if rc.cursor == rc.end {
		// Reached end of the list without finding a matching tx.
		rc.setDone()
	}
	if rc.done() {
		// Notify that recheck has finished.
		select {
		case rc.doneCh <- struct{}{}:
		default:
		}
		return true
	}
	return false
}

// findNextEntryMatching searches for the next transaction matching the given transaction, which
// corresponds to the recheck response to be processed next. Then it checks if it has reached the
// end of the list, so it can finish rechecking.
//
// The goal is to guarantee that transactions are rechecked in the order in which they are in the
// mempool. Transactions whose recheck response arrive late or don't arrive at all are skipped and
// not rechecked.
func (rc *recheck) findNextEntryMatching(tx *types.Tx) bool {
	found := false
	for ; !rc.done(); rc.setNextEntry() {
		expectedTx := rc.cursor.Value.(*mempoolTx).tx
		if bytes.Equal(*tx, expectedTx) {
			// Found an entry in the list of txs to recheck that matches tx.
			found = true
			rc.numPendingTxs.Add(-1)
			break
		}
	}

	if !rc.tryFinish() {
		// Not finished yet; set the cursor for processing the next recheck response.
		rc.setNextEntry()
	}
	return found
}

// doneRechecking returns the channel used to signal that rechecking has finished.
func (rc *recheck) doneRechecking() <-chan struct{} {
	return rc.doneCh
}

// setRecheckFull sets recheckFull to true if rechecking is still in progress. It returns true iff
// the value of recheckFull has changed.
func (rc *recheck) setRecheckFull() bool {
	rechecking := !rc.done()
	recheckFull := rc.recheckFull.Swap(rechecking)
	return rechecking != recheckFull
}

// consideredFull returns true iff the mempool should be considered as full while rechecking is in
// progress.
func (rc *recheck) consideredFull() bool {
	return rc.recheckFull.Load()
}<|MERGE_RESOLUTION|>--- conflicted
+++ resolved
@@ -598,12 +598,8 @@
 		// https://github.com/tendermint/tendermint/issues/3322.
 		if err := mem.RemoveTxByKey(tx.Key()); err != nil {
 			mem.logger.Debug("Committed transaction not in local mempool (not an error)",
-<<<<<<< HEAD
-				"tx", tx.Hash(),
+				"tx", log.NewLazySprintf("%X", tx.Hash()),
 				"height", height,
-=======
-				"tx", log.NewLazySprintf("%X", tx.Hash()),
->>>>>>> 06877c00
 				"error", err.Error())
 		}
 	}
