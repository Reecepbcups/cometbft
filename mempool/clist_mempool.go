--- conflicted
+++ resolved
@@ -555,7 +555,6 @@
 	return txs
 }
 
-<<<<<<< HEAD
 // waitToStartReap will do oneof:
 // - If rechecking, wait until oneof:
 //   - recheck has fully completed
@@ -582,14 +581,14 @@
 		mem.recheck.recheckReapSharedState.reapingCompleted()
 		mem.updateMtx.RUnlock()
 	}
-=======
+}
+
 // GetTxByHash returns the types.Tx with the given hash if found in the mempool, otherwise returns nil.
 func (mem *CListMempool) GetTxByHash(hash []byte) types.Tx {
 	if elem, ok := mem.getCElement(types.TxKey(hash)); ok {
 		return elem.Value.(*mempoolTx).tx
 	}
 	return nil
->>>>>>> 214f8863
 }
 
 // Lock() must be help by the caller during execution.
