package mempool

import (
	"context"
	"encoding/binary"
	"errors"
	"fmt"
	mrand "math/rand"
	"os"
	"strconv"
	"sync"
	"testing"
	"time"

	"github.com/cosmos/gogoproto/proto"
	gogotypes "github.com/cosmos/gogoproto/types"
	"github.com/stretchr/testify/assert"
	"github.com/stretchr/testify/mock"
	"github.com/stretchr/testify/require"

	abciclient "github.com/cometbft/cometbft/abci/client"
	abciclimocks "github.com/cometbft/cometbft/abci/client/mocks"
	"github.com/cometbft/cometbft/abci/example/kvstore"
	abciserver "github.com/cometbft/cometbft/abci/server"
	abci "github.com/cometbft/cometbft/abci/types"
	"github.com/cometbft/cometbft/config"
	cmtrand "github.com/cometbft/cometbft/internal/rand"
	"github.com/cometbft/cometbft/internal/test"
	"github.com/cometbft/cometbft/libs/log"
	"github.com/cometbft/cometbft/libs/service"
	"github.com/cometbft/cometbft/proxy"
	"github.com/cometbft/cometbft/types"
)

// A cleanupFunc cleans up any config / test files created for a particular
// test.
type cleanupFunc func()

func newMempoolWithAppMock(client abciclient.Client) (*CListMempool, cleanupFunc) {
	conf := test.ResetTestRoot("mempool_test")

	mp, cu := newMempoolWithAppAndConfigMock(conf, client)
	return mp, cu
}

func newMempoolWithAppAndConfigMock(
	cfg *config.Config,
	client abciclient.Client,
) (*CListMempool, cleanupFunc) {
	appConnMem := client
	appConnMem.SetLogger(log.TestingLogger().With("module", "abci-client", "connection", "mempool"))
	if err := appConnMem.Start(); err != nil {
		panic(err)
	}

	appConnQuery := client
	appConnQuery.SetLogger(log.TestingLogger().With("module", "abci-client", "connection", "query"))
	if err := appConnQuery.Start(); err != nil {
		panic(err)
	}
	appInfoRes, err := appConnQuery.Info(context.TODO(), proxy.InfoRequest)
	if err != nil {
		panic(err)
	}

	lanesInfo, err := BuildLanesInfo(appInfoRes.LanePriorities, types.Lane(appInfoRes.DefaultLanePriority))
	if err != nil {
		panic(err)
	}
	mp := NewCListMempool(cfg.Mempool, appConnMem, lanesInfo, 0)
	mp.SetLogger(log.TestingLogger())

	return mp, func() { os.RemoveAll(cfg.RootDir) }
}

func newMempoolWithApp(cc proxy.ClientCreator) (*CListMempool, cleanupFunc) {
	conf := test.ResetTestRoot("mempool_test")

	mp, cu := newMempoolWithAppAndConfig(cc, conf)
	return mp, cu
}

func newMempoolWithAppAndConfig(cc proxy.ClientCreator, cfg *config.Config) (*CListMempool, cleanupFunc) {
	appConnMem, _ := cc.NewABCIMempoolClient()
	appConnMem.SetLogger(log.TestingLogger().With("module", "abci-client", "connection", "mempool"))
	if err := appConnMem.Start(); err != nil {
		panic(err)
	}

	appConnQuery, _ := cc.NewABCIQueryClient()
	appConnQuery.SetLogger(log.TestingLogger().With("module", "abci-client", "connection", "query"))
	if err := appConnQuery.Start(); err != nil {
		panic(err)
	}
	appInfoRes, err := appConnQuery.Info(context.TODO(), proxy.InfoRequest)
	if err != nil {
		panic(err)
	}
	lanesInfo, err := BuildLanesInfo(appInfoRes.LanePriorities, types.Lane(appInfoRes.DefaultLanePriority))
	if err != nil {
		panic(err)
	}
	mp := NewCListMempool(cfg.Mempool, appConnMem, lanesInfo, 0)
	mp.SetLogger(*mempoolLogger("info"))

	return mp, func() { os.RemoveAll(cfg.RootDir) }
}

func ensureNoFire(t *testing.T, ch <-chan struct{}) {
	t.Helper()
	timer := time.NewTimer(100 * time.Millisecond)
	select {
	case <-ch:
		t.Fatal("Expected not to fire")
	case <-timer.C:
	}
}

func ensureFire(t *testing.T, ch <-chan struct{}, timeoutMS int) {
	t.Helper()
	timer := time.NewTimer(time.Duration(timeoutMS) * time.Millisecond)
	select {
	case <-ch:
	case <-timer.C:
		t.Fatal("Expected to fire")
	}
}

// Call CheckTx on a given mempool on each transaction in the list.
func callCheckTx(t *testing.T, mp Mempool, txs types.Txs) {
	t.Helper()
	for i, tx := range txs {
		rr, err := mp.CheckTx(tx, "")
		if err != nil {
			// Skip invalid txs.
			// TestMempoolFilters will fail otherwise. It asserts a number of txs
			// returned.
			if IsPreCheckError(err) {
				continue
			}
			t.Fatalf("CheckTx failed: %v while checking #%d tx", err, i)
		}
		rr.Wait()
	}
}

// Generate a list of random transactions.
func NewRandomTxs(numTxs int, txLen int) types.Txs {
	txs := make(types.Txs, numTxs)
	for i := 0; i < numTxs; i++ {
		txBytes := kvstore.NewRandomTx(txLen)
		txs[i] = txBytes
	}
	return txs
}

// Generate a list of random transactions of a given size and call CheckTx on
// each of them.
func addRandomTxs(t *testing.T, mp Mempool, count int) []types.Tx {
	t.Helper()
	txs := NewRandomTxs(count, 20)
	callCheckTx(t, mp, txs)
	return txs
}

func addTxs(tb testing.TB, mp Mempool, first, num int) []types.Tx {
	tb.Helper()
	txs := make([]types.Tx, 0, num)
	for i := first; i < num; i++ {
		tx := kvstore.NewTxFromID(i)
		_, err := mp.CheckTx(tx, "")
		require.NoError(tb, err)
		txs = append(txs, tx)
	}
	return txs
}

func TestReapMaxBytesMaxGas(t *testing.T) {
	app := kvstore.NewInMemoryApplication()
	cc := proxy.NewLocalClientCreator(app)
	mp, cleanup := newMempoolWithApp(cc)
	defer cleanup()

	// Ensure gas calculation behaves as expected
<<<<<<< HEAD
	checkTxs(t, mp, 1)
	iter := NewWRRIterator(mp)
	tx0 := iter.Next()
	require.NotNil(t, tx0)
=======
	addRandomTxs(t, mp, 1)
	iter := mp.NewIterator()
	tx0 := <-iter.WaitNextCh()
>>>>>>> c8506a4b
	require.Equal(t, tx0.GasWanted(), int64(1), "transactions gas was set incorrectly")
	// ensure each tx is 20 bytes long
	require.Len(t, tx0.Tx(), 20, "Tx is longer than 20 bytes")
	mp.Flush()

	// each table driven test creates numTxsToCreate txs with checkTx, and at the end clears all remaining txs.
	// each tx has 20 bytes
	tests := []struct {
		numTxsToCreate int
		maxBytes       int64
		maxGas         int64
		expectedNumTxs int
	}{
		{20, -1, -1, 20},
		{20, -1, 0, 0},
		{20, -1, 10, 10},
		{20, -1, 30, 20},
		{20, 0, -1, 0},
		{20, 0, 10, 0},
		{20, 10, 10, 0},
		{20, 24, 10, 1},
		{20, 240, 5, 5},
		{20, 240, -1, 10},
		{20, 240, 10, 10},
		{20, 240, 15, 10},
		{20, 20000, -1, 20},
		{20, 20000, 5, 5},
		{20, 20000, 30, 20},
	}
	for tcIndex, tt := range tests {
<<<<<<< HEAD
		checkTxs(t, mp, tt.numTxsToCreate)
		require.Equal(t, tt.numTxsToCreate, mp.Size())
=======
		addRandomTxs(t, mp, tt.numTxsToCreate)
>>>>>>> c8506a4b
		got := mp.ReapMaxBytesMaxGas(tt.maxBytes, tt.maxGas)
		require.Len(t, got, tt.expectedNumTxs, "Got %d txs, expected %d, tc #%d",
			len(got), tt.expectedNumTxs, tcIndex)
		mp.Flush()
	}
}

func TestMempoolFilters(t *testing.T) {
	app := kvstore.NewInMemoryApplication()
	cc := proxy.NewLocalClientCreator(app)
	mp, cleanup := newMempoolWithApp(cc)
	defer cleanup()
	emptyTxArr := []types.Tx{[]byte{}}

	nopPreFilter := func(_ types.Tx) error { return nil }
	nopPostFilter := func(_ types.Tx, _ *abci.CheckTxResponse) error { return nil }

	// each table driven test creates numTxsToCreate txs with checkTx, and at the end clears all remaining txs.
	// each tx has 20 bytes
	tests := []struct {
		numTxsToCreate int
		preFilter      PreCheckFunc
		postFilter     PostCheckFunc
		expectedNumTxs int
	}{
		{10, nopPreFilter, nopPostFilter, 10},
		{10, PreCheckMaxBytes(10), nopPostFilter, 0},
		{10, PreCheckMaxBytes(22), nopPostFilter, 10},
		{10, nopPreFilter, PostCheckMaxGas(-1), 10},
		{10, nopPreFilter, PostCheckMaxGas(0), 0},
		{10, nopPreFilter, PostCheckMaxGas(1), 10},
		{10, nopPreFilter, PostCheckMaxGas(3000), 10},
		{10, PreCheckMaxBytes(10), PostCheckMaxGas(20), 0},
		{10, PreCheckMaxBytes(30), PostCheckMaxGas(20), 10},
		{10, PreCheckMaxBytes(22), PostCheckMaxGas(1), 10},
		{10, PreCheckMaxBytes(22), PostCheckMaxGas(0), 0},
	}
	for tcIndex, tt := range tests {
		err := mp.Update(1, emptyTxArr, abciResponses(len(emptyTxArr), abci.CodeTypeOK), tt.preFilter, tt.postFilter)
		require.NoError(t, err)
		addRandomTxs(t, mp, tt.numTxsToCreate)
		require.Equal(t, tt.expectedNumTxs, mp.Size(), "mempool had the incorrect size, on test case %d", tcIndex)
		mp.Flush()
	}
}

func TestMempoolAddTxLane(t *testing.T) {
	app := kvstore.NewInMemoryApplication()
	cc := proxy.NewLocalClientCreator(app)
	cfg := test.ResetTestRoot("mempool_test")
	mp, cleanup := newMempoolWithAppAndConfig(cc, cfg)
	defer cleanup()

	for i := 0; i < 100; i++ {
		tx := kvstore.NewTxFromID(i)
		rr, err := mp.CheckTx(tx, noSender)
		require.NoError(t, err)
		rr.Wait()

		// Check that the lane stored in the mempool entry is the same as the
		// one assigned by the application.
		entry := mp.txsMap[types.Tx(tx).Key()].Value.(*mempoolTx)
		require.Equal(t, kvstoreAssignLane(i), entry.lane, "id %x", tx)
	}
}

func kvstoreAssignLane(key int) types.Lane {
	lane := 3
	if key%11 == 0 {
		lane = 7
	} else if key%3 == 0 {
		lane = 1
	}
	return types.Lane(lane)
}

func TestMempoolUpdate(t *testing.T) {
	app := kvstore.NewInMemoryApplication()
	cc := proxy.NewLocalClientCreator(app)
	mp, cleanup := newMempoolWithApp(cc)
	defer cleanup()

	// 1. Adds valid txs to the cache
	{
		tx1 := kvstore.NewTxFromID(1)
		err := mp.Update(1, []types.Tx{tx1}, abciResponses(1, abci.CodeTypeOK), nil, nil)
		require.NoError(t, err)
		_, err = mp.CheckTx(tx1, "")
		if assert.Error(t, err) { //nolint:testifylint // require.Error doesn't work with the conditional here
			assert.Equal(t, ErrTxInCache, err)
		}
	}

	// 2. Removes valid txs from the mempool
	{
		tx2 := kvstore.NewTxFromID(2)
		_, err := mp.CheckTx(tx2, "")
		require.NoError(t, err)
		err = mp.Update(1, []types.Tx{tx2}, abciResponses(1, abci.CodeTypeOK), nil, nil)
		require.NoError(t, err)
		assert.Zero(t, mp.Size())
	}

	// 3. Removes invalid transactions from the cache and the mempool (if present)
	{
		tx3 := kvstore.NewTxFromID(3)
		_, err := mp.CheckTx(tx3, "")
		require.NoError(t, err)
		err = mp.Update(1, []types.Tx{tx3}, abciResponses(1, 1), nil, nil)
		require.NoError(t, err)
		assert.Zero(t, mp.Size())

		_, err = mp.CheckTx(tx3, "")
		require.NoError(t, err)
	}
}

func TestMempoolBuildLanesInfo(t *testing.T) {
	_, err := BuildLanesInfo([]uint32{}, types.Lane(0))
	require.NoError(t, err)

	_, err = BuildLanesInfo([]uint32{}, types.Lane(1))
	require.ErrorAs(t, err, &ErrEmptyLanesDefaultLaneSet{})

	_, err = BuildLanesInfo([]uint32{1}, types.Lane(0))
	require.ErrorAs(t, err, &ErrBadDefaultLaneNonEmptyLaneList{})

	_, err = BuildLanesInfo([]uint32{1, 3, 4}, types.Lane(5))
	require.ErrorAs(t, err, &ErrDefaultLaneNotInList{})

	_, err = BuildLanesInfo([]uint32{1, 3, 4, 4}, types.Lane(4))
	require.ErrorAs(t, err, &ErrRepeatedLanes{})
}

// Test dropping CheckTx requests when rechecking transactions. It mocks an asynchronous connection
// to the app.
func TestMempoolUpdateDoesNotPanicWhenApplicationMissedTx(t *testing.T) {
	mockClient := new(abciclimocks.Client)
	mockClient.On("Start").Return(nil)
	mockClient.On("SetLogger", mock.Anything)
	mockClient.On("Error").Return(nil).Times(4)
	mockClient.On("Info", mock.Anything, mock.Anything).Return(&abci.InfoResponse{}, nil)

	mp, cleanup := newMempoolWithAppMock(mockClient)
	defer cleanup()

	// Disable rechecking to simulate it manually later.
	mp.config.Recheck = false

	// Add 4 transactions to the mempool by calling the mempool's `CheckTx` on each of them.
	txs := []types.Tx{[]byte{0x01}, []byte{0x02}, []byte{0x03}, []byte{0x04}}
	for _, tx := range txs {
		reqRes := newReqRes(tx, abci.CodeTypeOK, abci.CHECK_TX_TYPE_CHECK)
		mockClient.On("CheckTxAsync", mock.Anything, mock.Anything).Return(reqRes, nil).Once()
		_, err := mp.CheckTx(tx, "")
		require.NoError(t, err)

		// ensure that the callback that the mempool sets on the ReqRes is run.
		reqRes.InvokeCallback()
	}
	require.Len(t, txs, mp.Size())
	require.True(t, mp.recheck.done())

	// Calling update to remove the first transaction from the mempool.
	// This call also triggers the mempool to recheck its remaining transactions.
	err := mp.Update(0, []types.Tx{txs[0]}, abciResponses(1, abci.CodeTypeOK), nil, nil)
	require.NoError(t, err)

	// The mempool now should have sent its requests off to the client to be rechecked
	// and should be waiting for the corresponding callbacks to be called.
	// We now call the mempool-supplied callback on the first and third transaction.
	// This simulates the client dropping the second request.
	// Previous versions of this code panicked when the ABCI application missed
	// a recheck-tx request.
	reqRes := newReqRes(txs[1], abci.CodeTypeOK, abci.CHECK_TX_TYPE_RECHECK)
	reqRes.SetCallback(mp.handleRecheckTxResponse(txs[1]))

	reqRes = newReqRes(txs[3], abci.CodeTypeOK, abci.CHECK_TX_TYPE_RECHECK)
	reqRes.SetCallback(mp.handleRecheckTxResponse(txs[3]))

	mockClient.AssertExpectations(t)
}

func TestMempool_KeepInvalidTxsInCache(t *testing.T) {
	app := kvstore.NewInMemoryApplication()
	cc := proxy.NewLocalClientCreator(app)
	wcfg := config.DefaultConfig()
	wcfg.Mempool.KeepInvalidTxsInCache = true
	mp, cleanup := newMempoolWithAppAndConfig(cc, wcfg)
	defer cleanup()

	// 1. An invalid transaction must remain in the cache after Update
	{
		a := make([]byte, 8)
		binary.BigEndian.PutUint64(a, 0)

		b := make([]byte, 8)
		binary.BigEndian.PutUint64(b, 1)

		_, err := mp.CheckTx(b, "")
		require.NoError(t, err)

		// simulate new block
		_, err = app.FinalizeBlock(context.Background(), &abci.FinalizeBlockRequest{
			Txs: [][]byte{a, b},
		})
		require.NoError(t, err)
		err = mp.Update(1, []types.Tx{a, b},
			[]*abci.ExecTxResult{{Code: abci.CodeTypeOK}, {Code: 2}}, nil, nil)
		require.NoError(t, err)

		// a must be added to the cache
		_, err = mp.CheckTx(a, "")
		if assert.Error(t, err) { //nolint:testifylint // require.Error doesn't work with the conditional here
			assert.Equal(t, ErrTxInCache, err)
		}

		// b must remain in the cache
		_, err = mp.CheckTx(b, "")
		if assert.Error(t, err) { //nolint:testifylint // require.Error doesn't work with the conditional here
			assert.Equal(t, ErrTxInCache, err)
		}
	}

	// 2. An invalid transaction must remain in the cache
	{
		a := make([]byte, 8)
		binary.BigEndian.PutUint64(a, 0)

		// remove a from the cache to test (2)
		mp.cache.Remove(a)

		_, err := mp.CheckTx(a, "")
		require.NoError(t, err)
	}
}

func TestTxsAvailable(t *testing.T) {
	app := kvstore.NewInMemoryApplication()
	cc := proxy.NewLocalClientCreator(app)
	mp, cleanup := newMempoolWithApp(cc)
	defer cleanup()
	mp.EnableTxsAvailable()

	timeoutMS := 100

	// with no txs, it shouldn't fire
	ensureNoFire(t, mp.TxsAvailable())

	// send a bunch of txs, it should only fire once
	txs := addRandomTxs(t, mp, 100)
	ensureFire(t, mp.TxsAvailable(), timeoutMS)
	ensureNoFire(t, mp.TxsAvailable())

	// call update with half the txs.
	// it should fire once now for the new height
	// since there are still txs left
	committedTxs, remainingTxs := txs[:50], txs[50:]
	if err := mp.Update(1, committedTxs, abciResponses(len(committedTxs), abci.CodeTypeOK), nil, nil); err != nil {
		t.Error(err)
	}
	ensureFire(t, mp.TxsAvailable(), timeoutMS)
	ensureNoFire(t, mp.TxsAvailable())

	// send a bunch more txs. we already fired for this height so it shouldn't fire again
	moreTxs := addRandomTxs(t, mp, 50)
	ensureNoFire(t, mp.TxsAvailable())

	// now call update with all the txs. it should not fire as there are no txs left
	committedTxs = append(remainingTxs, moreTxs...)
	if err := mp.Update(2, committedTxs, abciResponses(len(committedTxs), abci.CodeTypeOK), nil, nil); err != nil {
		t.Error(err)
	}
	ensureNoFire(t, mp.TxsAvailable())

	// send a bunch more txs, it should only fire once
	addRandomTxs(t, mp, 100)
	ensureFire(t, mp.TxsAvailable(), timeoutMS)
	ensureNoFire(t, mp.TxsAvailable())
}

func TestSerialReap(t *testing.T) {
	app := kvstore.NewInMemoryApplication()
	cc := proxy.NewLocalClientCreator(app)

	mp, cleanup := newMempoolWithApp(cc)
	defer cleanup()

	appConnCon, _ := cc.NewABCIConsensusClient()
	appConnCon.SetLogger(log.TestingLogger().With("module", "abci-client", "connection", "consensus"))
	err := appConnCon.Start()
	require.NoError(t, err)

	cacheMap := make(map[string]struct{})
	deliverTxsRange := func(start, end int) {
		// Deliver some txs.
		for i := start; i < end; i++ {
			txBytes := kvstore.NewTx(strconv.Itoa(i), "true")
			_, err := mp.CheckTx(txBytes, "")
			_, cached := cacheMap[string(txBytes)]
			if cached {
				require.Error(t, err, "expected error for cached tx")
			} else {
				require.NoError(t, err, "expected no err for uncached tx")
			}
			cacheMap[string(txBytes)] = struct{}{}

			// Duplicates are cached and should return error
			_, err = mp.CheckTx(txBytes, "")
			require.Error(t, err, "Expected error after CheckTx on duplicated tx")
		}
	}

	reapCheck := func(exp int) {
		txs := mp.ReapMaxBytesMaxGas(-1, -1)
		require.Len(t, txs, exp)
	}

	updateRange := func(start, end int) {
		txs := make(types.Txs, end-start)
		for i := start; i < end; i++ {
			txs[i-start] = kvstore.NewTx(strconv.Itoa(i), "true")
		}
		if err := mp.Update(0, txs, abciResponses(len(txs), abci.CodeTypeOK), nil, nil); err != nil {
			t.Error(err)
		}
	}

	commitRange := func(start, end int) {
		// Deliver some txs in a block
		txs := make([][]byte, end-start)
		for i := start; i < end; i++ {
			txs[i-start] = kvstore.NewTx(strconv.Itoa(i), "true")
		}

		res, err := appConnCon.FinalizeBlock(context.Background(), &abci.FinalizeBlockRequest{Txs: txs})
		if err != nil {
			t.Errorf("client error committing tx: %v", err)
		}
		for _, txResult := range res.TxResults {
			if txResult.IsErr() {
				t.Errorf("error committing tx. Code:%v result:%X log:%v",
					txResult.Code, txResult.Data, txResult.Log)
			}
		}
		if len(res.AppHash) != 8 {
			t.Errorf("error committing. Hash:%X", res.AppHash)
		}

		_, err = appConnCon.Commit(context.Background(), &abci.CommitRequest{})
		if err != nil {
			t.Errorf("client error committing: %v", err)
		}
	}

	// ----------------------------------------

	// Deliver some txs.
	deliverTxsRange(0, 100)

	// Reap the txs.
	reapCheck(100)

	// Reap again.  We should get the same amount
	reapCheck(100)

	// Deliver 0 to 999, we should reap 900 new txs
	// because 100 were already counted.
	deliverTxsRange(0, 1000)

	// Reap the txs.
	reapCheck(1000)

	// Reap again.  We should get the same amount
	reapCheck(1000)

	// Commit from the consensus AppConn
	commitRange(0, 500)
	updateRange(0, 500)

	// We should have 500 left.
	reapCheck(500)

	// Deliver 100 invalid txs and 100 valid txs
	deliverTxsRange(900, 1100)

	// We should have 600 now.
	reapCheck(600)
}

func TestMempool_CheckTxChecksTxSize(t *testing.T) {
	app := kvstore.NewInMemoryApplication()
	cc := proxy.NewLocalClientCreator(app)

	mempl, cleanup := newMempoolWithApp(cc)
	defer cleanup()

	maxTxSize := mempl.config.MaxTxBytes

	testCases := []struct {
		len int
		err bool
	}{
		// check small txs. no error
		0: {10, false},
		1: {1000, false},
		2: {1000000, false},

		// check around maxTxSize
		3: {maxTxSize - 1, false},
		4: {maxTxSize, false},
		5: {maxTxSize + 1, true},
	}

	for i, testCase := range testCases {
		caseString := fmt.Sprintf("case %d, len %d", i, testCase.len)

		tx := cmtrand.Bytes(testCase.len)

		_, err := mempl.CheckTx(tx, "")
		bv := gogotypes.BytesValue{Value: tx}
		bz, err2 := bv.Marshal()
		require.NoError(t, err2)
		require.Len(t, bz, proto.Size(&bv), caseString)

		if !testCase.err {
			require.NoError(t, err, caseString)
		} else {
			require.Equal(t, ErrTxTooLarge{
				Max:    maxTxSize,
				Actual: testCase.len,
			}, err, caseString)
		}
	}
}

func TestMempoolTxsBytes(t *testing.T) {
	app := kvstore.NewInMemoryApplication()
	cc := proxy.NewLocalClientCreator(app)

	cfg := test.ResetTestRoot("mempool_test")

	cfg.Mempool.MaxTxsBytes = 100
	mp, cleanup := newMempoolWithAppAndConfig(cc, cfg)
	defer cleanup()

	// 1. zero by default
	assert.EqualValues(t, 0, mp.SizeBytes())

	// 2. len(tx) after CheckTx
	tx1 := kvstore.NewRandomTx(10)
	_, err := mp.CheckTx(tx1, "")
	require.NoError(t, err)
	assert.EqualValues(t, 10, mp.SizeBytes())

	// 3. zero again after tx is removed by Update
	err = mp.Update(1, []types.Tx{tx1}, abciResponses(1, abci.CodeTypeOK), nil, nil)
	require.NoError(t, err)
	assert.EqualValues(t, 0, mp.SizeBytes())

	// 4. zero after Flush
	tx2 := kvstore.NewRandomTx(20)
	_, err = mp.CheckTx(tx2, "")
	require.NoError(t, err)
	assert.EqualValues(t, 20, mp.SizeBytes())

	mp.Flush()
	assert.EqualValues(t, 0, mp.SizeBytes())

	// 5. ErrMempoolIsFull is returned when/if MaxTxsBytes limit is reached.
	tx3 := kvstore.NewRandomTx(100)
	_, err = mp.CheckTx(tx3, "")
	require.NoError(t, err)

	tx4 := kvstore.NewRandomTx(10)
	_, err = mp.CheckTx(tx4, "")
	if assert.Error(t, err) { //nolint:testifylint // require.Error doesn't work with the conditional here
		assert.IsType(t, ErrMempoolIsFull{}, err)
	}

	// 6. zero after tx is rechecked and removed due to not being valid anymore
	app2 := kvstore.NewInMemoryApplication()
	cc = proxy.NewLocalClientCreator(app2)

	mp, cleanup = newMempoolWithApp(cc)
	defer cleanup()

	txBytes := kvstore.NewRandomTx(10)

	_, err = mp.CheckTx(txBytes, "")
	require.NoError(t, err)
	assert.EqualValues(t, 10, mp.SizeBytes())

	appConnCon, _ := cc.NewABCIConsensusClient()
	appConnCon.SetLogger(log.TestingLogger().With("module", "abci-client", "connection", "consensus"))
	err = appConnCon.Start()
	require.NoError(t, err)
	t.Cleanup(func() {
		if err := appConnCon.Stop(); err != nil {
			t.Error(err)
		}
	})

	res, err := appConnCon.FinalizeBlock(context.Background(), &abci.FinalizeBlockRequest{Txs: [][]byte{txBytes}})
	require.NoError(t, err)
	require.EqualValues(t, 0, res.TxResults[0].Code)
	require.NotEmpty(t, res.AppHash)

	_, err = appConnCon.Commit(context.Background(), &abci.CommitRequest{})
	require.NoError(t, err)

	// Pretend like we committed nothing so txBytes gets rechecked and removed.
	err = mp.Update(1, []types.Tx{}, abciResponses(0, abci.CodeTypeOK), nil, nil)
	require.NoError(t, err)
	assert.EqualValues(t, 10, mp.SizeBytes())

	// 7. Test RemoveTxByKey function
	_, err = mp.CheckTx(tx1, "")
	require.NoError(t, err)
	assert.EqualValues(t, 20, mp.SizeBytes())
	require.Error(t, mp.RemoveTxByKey(types.Tx([]byte{0x07}).Key()))
	assert.EqualValues(t, 20, mp.SizeBytes())
	require.NoError(t, mp.RemoveTxByKey(types.Tx(tx1).Key()))
	assert.EqualValues(t, 10, mp.SizeBytes())
}

func TestMempoolNoCacheOverflow(t *testing.T) {
	mp, cleanup := newMempoolWithAsyncConnection(t)
	defer cleanup()

	// add tx0
	tx0 := kvstore.NewTxFromID(0)
	_, err := mp.CheckTx(tx0, "")
	require.NoError(t, err)
	err = mp.FlushAppConn()
	require.NoError(t, err)

	// saturate the cache to remove tx0
	for i := 1; i <= mp.config.CacheSize; i++ {
		_, err = mp.CheckTx(kvstore.NewTxFromID(i), "")
		require.NoError(t, err)
	}
	err = mp.FlushAppConn()
	require.NoError(t, err)
	assert.False(t, mp.cache.Has(kvstore.NewTxFromID(0)))

	// add again tx0
	_, err = mp.CheckTx(tx0, "")
	require.NoError(t, err)
	err = mp.FlushAppConn()
	require.NoError(t, err)

	// tx0 should appear only once in mp.lanes
	found := 0
	for _, lane := range mp.sortedLanes {
		for e := mp.lanes[lane].Front(); e != nil; e = e.Next() {
			if types.Tx.Key(e.Value.(*mempoolTx).Tx()) == types.Tx.Key(tx0) {
				found++
			}
		}
	}
	assert.Equal(t, 1, found)
}

// This will non-deterministically catch some concurrency failures like
// https://github.com/tendermint/tendermint/issues/3509
// TODO: all of the tests should probably also run using the remote proxy app
// since otherwise we're not actually testing the concurrency of the mempool here!
func TestMempoolRemoteAppConcurrency(t *testing.T) {
	mp, cleanup := newMempoolWithAsyncConnection(t)
	defer cleanup()

	// generate small number of txs
	nTxs := 10
	txLen := 200
	txs := NewRandomTxs(nTxs, txLen)

	// simulate a group of peers sending them over and over
	n := mp.config.Size
	for i := 0; i < n; i++ {
		txNum := mrand.Intn(nTxs)
		tx := txs[txNum]

		// this will err with ErrTxInCache many times ...
		mp.CheckTx(tx, "") //nolint: errcheck // will error
	}

	require.NoError(t, mp.FlushAppConn())
}

func TestMempoolConcurrentUpdateAndReceiveCheckTxResponse(t *testing.T) {
	app := kvstore.NewInMemoryApplication()
	cc := proxy.NewLocalClientCreator(app)

	cfg := test.ResetTestRoot("mempool_test")
	mp, cleanup := newMempoolWithAppAndConfig(cc, cfg)
	defer cleanup()

	for h := 1; h <= 100; h++ {
		// Two concurrent threads for each height. One updates the mempool with one valid tx,
		// writing the pool's height; the other, receives a CheckTx response, reading the height.
		var wg sync.WaitGroup
		wg.Add(2)

		go func(h int) {
			defer wg.Done()

			doUpdate(t, mp, int64(h), []types.Tx{tx})
			require.Equal(t, int64(h), mp.height.Load(), "height mismatch")
		}(h)

		go func(h int) {
			defer wg.Done()

			tx := kvstore.NewTxFromID(h)
			_, err := mp.CheckTx(tx, "")
			require.NoError(t, err)
			require.Equal(t, h, mp.Size(), "pool size mismatch")
		}(h)

		wg.Wait()
	}
}

func TestMempoolNotifyTxsAvailable(t *testing.T) {
	app := kvstore.NewInMemoryApplication()
	cc := proxy.NewLocalClientCreator(app)

	cfg := test.ResetTestRoot("mempool_test")
	mp, cleanup := newMempoolWithAppAndConfig(cc, cfg)
	defer cleanup()

	mp.EnableTxsAvailable()
	assert.NotNil(t, mp.txsAvailable)
	require.False(t, mp.notifiedTxsAvailable.Load())

	// Adding a new valid tx to the pool will notify a tx is available
	tx := kvstore.NewTxFromID(1)
	res := abci.ToCheckTxResponse(&abci.CheckTxResponse{Code: abci.CodeTypeOK})
	mp.handleCheckTxResponse(tx, "")(res)
	require.Equal(t, 1, mp.Size(), "pool size mismatch")
	require.True(t, mp.notifiedTxsAvailable.Load())
	require.Len(t, mp.TxsAvailable(), 1)
	<-mp.TxsAvailable()

	// Receiving CheckTx response for a tx already in the pool should not notify of available txs
	res = abci.ToCheckTxResponse(&abci.CheckTxResponse{Code: abci.CodeTypeOK})
	mp.handleCheckTxResponse(tx, "")(res)
	require.Equal(t, 1, mp.Size())
	require.True(t, mp.notifiedTxsAvailable.Load())
	require.Empty(t, mp.TxsAvailable())

	// Updating the pool will remove the tx and set the variable to false
	err := mp.Update(1, []types.Tx{tx}, abciResponses(1, abci.CodeTypeOK), nil, nil)
	require.NoError(t, err)
	require.Zero(t, mp.Size())
	require.False(t, mp.notifiedTxsAvailable.Load())
}

// Test that adding a transaction panics when the CheckTx request fails.
func TestMempoolSyncCheckTxReturnError(t *testing.T) {
	mockClient := new(abciclimocks.Client)
	mockClient.On("Start").Return(nil)
	mockClient.On("SetLogger", mock.Anything)
	mockClient.On("Info", mock.Anything, mock.Anything).Return(&abci.InfoResponse{}, nil)

	mp, cleanup := newMempoolWithAppMock(mockClient)
	defer cleanup()

	// The app will return an error on a CheckTx request.
	tx := []byte{0x01}
	mockClient.On("CheckTxAsync", mock.Anything, mock.Anything).Return(nil, errors.New("")).Once()

	// Adding the transaction should panic when the call to the app returns an error.
	defer func() {
		if r := recover(); r == nil {
			t.Errorf("CheckTx did not panic")
		}
	}()
	_, err := mp.CheckTx(tx, "")
	require.NoError(t, err)
}

// Test that rechecking panics when a CheckTx request fails, when using a sync ABCI client.
func TestMempoolSyncRecheckTxReturnError(t *testing.T) {
	mockClient := new(abciclimocks.Client)
	mockClient.On("Start").Return(nil)
	mockClient.On("SetLogger", mock.Anything)
	mockClient.On("Error").Return(nil)
	mockClient.On("Info", mock.Anything, mock.Anything).Return(&abci.InfoResponse{}, nil)

	mp, cleanup := newMempoolWithAppMock(mockClient)
	defer cleanup()

	// First we add two transactions to the mempool.
	txs := []types.Tx{[]byte{0x01}, []byte{0x02}}
	for _, tx := range txs {
		reqRes := newReqRes(tx, abci.CodeTypeOK, abci.CHECK_TX_TYPE_CHECK)
		mockClient.On("CheckTxAsync", mock.Anything, mock.Anything).Return(reqRes, nil).Once()
		_, err := mp.CheckTx(tx, "")
		require.NoError(t, err)

		// ensure that the callback that the mempool sets on the ReqRes is run.
		reqRes.InvokeCallback()
	}
	require.Len(t, txs, mp.Size())

	// The first tx is valid when rechecking and the client will call the callback right after the
	// response from the app and before returning.
	reqRes := newReqRes(txs[0], abci.CodeTypeOK, abci.CHECK_TX_TYPE_RECHECK)
	mockClient.On("CheckTxAsync", mock.Anything, mock.Anything).Return(reqRes, nil).Once()

	// On the second CheckTx request, the app returns an error.
	mockClient.On("CheckTxAsync", mock.Anything, mock.Anything).Return(nil, errors.New("")).Once()

	// Rechecking should panic when the call to the app returns an error.
	defer func() {
		if r := recover(); r == nil {
			t.Errorf("recheckTxs did not panic")
		}
	}()
	mp.recheckTxs()
}

// Test that rechecking finishes correctly when a CheckTx response never arrives, when using an
// async ABCI client.
func TestMempoolAsyncRecheckTxReturnError(t *testing.T) {
	mockClient := new(abciclimocks.Client)
	mockClient.On("Start").Return(nil)
	mockClient.On("SetLogger", mock.Anything)
	mockClient.On("Error").Return(nil).Times(4)
	mockClient.On("Info", mock.Anything, mock.Anything).Return(&abci.InfoResponse{}, nil)

	mp, cleanup := newMempoolWithAppMock(mockClient)
	defer cleanup()

	mp.config.RecheckTimeout = 100 * time.Millisecond

	// Add 4 txs to the mempool.
	txs := []types.Tx{[]byte{0x01}, []byte{0x02}, []byte{0x03}, []byte{0x04}}
	for _, tx := range txs {
		reqRes := newReqRes(tx, abci.CodeTypeOK, abci.CHECK_TX_TYPE_CHECK)
		mockClient.On("CheckTxAsync", mock.Anything, mock.Anything).Return(reqRes, nil).Once()
		_, err := mp.CheckTx(tx, "")
		require.NoError(t, err)

		// ensure that the callback that the mempool sets on the ReqRes is run.
		reqRes.InvokeCallback()
	}
	require.Len(t, txs, mp.Size())

	// Check that recheck has not started.
	require.True(t, mp.recheck.done())
	require.Nil(t, mp.recheck.cursor)
	require.False(t, mp.recheck.isRechecking.Load())
	mockClient.AssertExpectations(t)

	// For rechecking, there will be one call to CheckTxAsync per tx.
	// The app will reply to the second and fourth requests later than the allowed recheck duration.
	rr1 := newReqRes(txs[0], abci.CodeTypeOK, abci.CHECK_TX_TYPE_RECHECK)
	mockClient.On("CheckTxAsync", mock.Anything, mock.Anything).Return(rr1, nil).Once()
	rr2 := newReqRes(txs[1], abci.CodeTypeOK, abci.CHECK_TX_TYPE_RECHECK)
	mockClient.On("CheckTxAsync", mock.Anything, mock.Anything).Return(rr2, nil).Once().After(mp.config.RecheckTimeout * 10)
	rr3 := newReqRes(txs[2], 1, abci.CHECK_TX_TYPE_RECHECK) // invalid tx
	mockClient.On("CheckTxAsync", mock.Anything, mock.Anything).Return(rr3, nil).Once()
	rr4 := newReqRes(txs[3], abci.CodeTypeOK, abci.CHECK_TX_TYPE_RECHECK)
	mockClient.On("CheckTxAsync", mock.Anything, mock.Anything).Return(rr4, nil).Once().After(mp.config.RecheckTimeout * 10)

	// On the async client, the callbacks are invoked when flushing the connection. The app replies
	// to the request for the first tx (valid) and for the third tx (invalid), so the callback is
	// invoked twice. The app does not reply to the requests for the second and fourth txs, so the
	// callback is not invoked on these two cases.
	mockClient.On("Flush", mock.Anything).Run(func(_ mock.Arguments) {
		rr1.InvokeCallback()
		rr3.InvokeCallback()
	}).Return(nil)

	// mp.recheck.done() should be true only before and after calling recheckTxs.
	mp.recheckTxs()
	require.True(t, mp.recheck.done())
	require.False(t, mp.recheck.isRechecking.Load())
	require.Nil(t, mp.recheck.cursor)
	require.Equal(t, len(txs)-1, mp.Size()) // one invalid tx was removed
	require.Equal(t, int32(2), mp.recheck.numPendingTxs.Load())

	mockClient.AssertExpectations(t)
}

// This test used to cause a data race when rechecking (see https://github.com/cometbft/cometbft/issues/1827).
func TestMempoolRecheckRace(t *testing.T) {
	mp, cleanup := newMempoolWithAsyncConnection(t)
	defer cleanup()

	// Add a bunch of transactions to the mempool.
	var err error
	txs := newUniqueTxs(10)
	for _, tx := range txs {
		_, err = mp.CheckTx(tx, "")
		require.NoError(t, err)
	}

	// Update one transaction to force rechecking the rest.
	doUpdate(t, mp, 1, txs[:1])

	// Recheck has finished
	require.True(t, mp.recheck.done())
	require.Nil(t, mp.recheck.cursor)

	// Add again the same transaction that was updated. Recheck has finished so adding this tx
	// should not result in a data race on the variable recheck.cursor.
	_, err = mp.CheckTx(txs[:1][0], "")
	require.Equal(t, err, ErrTxInCache)
	require.Zero(t, mp.recheck.numPendingTxs.Load())
}

// Test adding transactions while a concurrent routine reaps txs and updates the mempool, simulating
// the consensus module, when using an async ABCI client.
func TestMempoolConcurrentCheckTxAndUpdate(t *testing.T) {
	mp, cleanup := newMempoolWithAsyncConnection(t)
	defer cleanup()

	maxHeight := 100
	var wg sync.WaitGroup
	wg.Add(1)

	// A process that continuously reaps and update the mempool, simulating creation and committing
	// of blocks by the consensus module.
	go func() {
		defer wg.Done()

		time.Sleep(50 * time.Millisecond) // wait a bit to have some txs in mempool before starting updating
		for h := 1; h <= maxHeight; h++ {
			if mp.Size() == 0 {
				break
			}
			txs := mp.ReapMaxBytesMaxGas(100, -1)
			doUpdate(t, mp, int64(h), txs)
		}
	}()

	// Concurrently, add transactions (one per height).
	for h := 1; h <= maxHeight; h++ {
		_, err := mp.CheckTx(kvstore.NewTxFromID(h), "")
		require.NoError(t, err)
	}

	wg.Wait()

	// All added transactions should have been removed from the mempool.
	require.Zero(t, mp.Size())
}

<<<<<<< HEAD
=======
func TestMempoolIterator(t *testing.T) {
	app := kvstore.NewInMemoryApplication()
	cc := proxy.NewLocalClientCreator(app)

	cfg := test.ResetTestRoot("mempool_test")
	mp, cleanup := newMempoolWithAppAndConfig(cc, cfg)
	defer cleanup()

	var wg sync.WaitGroup
	wg.Add(1)

	n := numTxs

	// Spawn a goroutine that iterates on the list until counting n entries.
	counter := 0
	go func() {
		defer wg.Done()

		iter := mp.NewIterator()
		for counter < n {
			entry := <-iter.WaitNextCh()
			require.True(t, bytes.Equal(kvstore.NewTxFromID(counter), entry.Tx()))
			counter++
		}
	}()

	// Add n transactions with sequential ids.
	for i := 0; i < n; i++ {
		tx := kvstore.NewTxFromID(i)
		rr, err := mp.CheckTx(tx, "")
		require.NoError(t, err)
		rr.Wait()
	}

	wg.Wait()
	require.Equal(t, n, counter)
}

>>>>>>> c8506a4b
func newMempoolWithAsyncConnection(tb testing.TB) (*CListMempool, cleanupFunc) {
	tb.Helper()
	sockPath := fmt.Sprintf("unix:///tmp/echo_%v.sock", cmtrand.Str(6))
	app := kvstore.NewInMemoryApplication()
	server := newRemoteApp(tb, sockPath, app)
	tb.Cleanup(func() {
		if err := server.Stop(); err != nil {
			tb.Error(err)
		}
	})
	cfg := test.ResetTestRoot("mempool_test")
	return newMempoolWithAppAndConfig(proxy.NewRemoteClientCreator(sockPath, "socket", true), cfg)
}

// caller must close server.
func newRemoteApp(tb testing.TB, addr string, app abci.Application) service.Service {
	tb.Helper()
	_, err := abciclient.NewClient(addr, "socket", true)
	require.NoError(tb, err)

	// Start server
	server := abciserver.NewSocketServer(addr, app)
	server.SetLogger(log.TestingLogger().With("module", "abci-server"))
	if err := server.Start(); err != nil {
		tb.Fatalf("Error starting socket server: %v", err.Error())
	}

	return server
}

func newReqRes(tx types.Tx, code uint32, requestType abci.CheckTxType) *abciclient.ReqRes {
	reqRes := abciclient.NewReqRes(abci.ToCheckTxRequest(&abci.CheckTxRequest{Tx: tx, Type: requestType}))
	reqRes.Response = abci.ToCheckTxResponse(&abci.CheckTxResponse{Code: code})
	return reqRes
}

func newReqResWithLanes(tx types.Tx, code uint32, requestType abci.CheckTxType, lane uint32) *abciclient.ReqRes {
	reqRes := abciclient.NewReqRes(abci.ToCheckTxRequest(&abci.CheckTxRequest{Tx: tx, Type: requestType}))
	reqRes.Response = abci.ToCheckTxResponse(&abci.CheckTxResponse{Code: code, Lane: lane})
	return reqRes
}

func abciResponses(n int, code uint32) []*abci.ExecTxResult {
	responses := make([]*abci.ExecTxResult, 0, n)
	for i := 0; i < n; i++ {
		responses = append(responses, &abci.ExecTxResult{Code: code})
	}
	return responses
}

func doUpdate(tb testing.TB, mp Mempool, height int64, txs []types.Tx) {
	tb.Helper()
	mp.PreUpdate()
	mp.Lock()
	err := mp.FlushAppConn()
	require.NoError(tb, err)
	err = mp.Update(height, txs, abciResponses(len(txs), abci.CodeTypeOK), nil, nil)
	require.NoError(tb, err)
	mp.Unlock()
}<|MERGE_RESOLUTION|>--- conflicted
+++ resolved
@@ -182,16 +182,10 @@
 	defer cleanup()
 
 	// Ensure gas calculation behaves as expected
-<<<<<<< HEAD
-	checkTxs(t, mp, 1)
-	iter := NewWRRIterator(mp)
-	tx0 := iter.Next()
+	addRandomTxs(t, mp, 1)
+	iter := NewBlockingWRRIterator(mp)
+	tx0 := <-iter.WaitNextCh()
 	require.NotNil(t, tx0)
-=======
-	addRandomTxs(t, mp, 1)
-	iter := mp.NewIterator()
-	tx0 := <-iter.WaitNextCh()
->>>>>>> c8506a4b
 	require.Equal(t, tx0.GasWanted(), int64(1), "transactions gas was set incorrectly")
 	// ensure each tx is 20 bytes long
 	require.Len(t, tx0.Tx(), 20, "Tx is longer than 20 bytes")
@@ -222,12 +216,8 @@
 		{20, 20000, 30, 20},
 	}
 	for tcIndex, tt := range tests {
-<<<<<<< HEAD
-		checkTxs(t, mp, tt.numTxsToCreate)
+		addRandomTxs(t, mp, tt.numTxsToCreate)
 		require.Equal(t, tt.numTxsToCreate, mp.Size())
-=======
-		addRandomTxs(t, mp, tt.numTxsToCreate)
->>>>>>> c8506a4b
 		got := mp.ReapMaxBytesMaxGas(tt.maxBytes, tt.maxGas)
 		require.Len(t, got, tt.expectedNumTxs, "Got %d txs, expected %d, tc #%d",
 			len(got), tt.expectedNumTxs, tcIndex)
@@ -1080,47 +1070,6 @@
 	require.Zero(t, mp.Size())
 }
 
-<<<<<<< HEAD
-=======
-func TestMempoolIterator(t *testing.T) {
-	app := kvstore.NewInMemoryApplication()
-	cc := proxy.NewLocalClientCreator(app)
-
-	cfg := test.ResetTestRoot("mempool_test")
-	mp, cleanup := newMempoolWithAppAndConfig(cc, cfg)
-	defer cleanup()
-
-	var wg sync.WaitGroup
-	wg.Add(1)
-
-	n := numTxs
-
-	// Spawn a goroutine that iterates on the list until counting n entries.
-	counter := 0
-	go func() {
-		defer wg.Done()
-
-		iter := mp.NewIterator()
-		for counter < n {
-			entry := <-iter.WaitNextCh()
-			require.True(t, bytes.Equal(kvstore.NewTxFromID(counter), entry.Tx()))
-			counter++
-		}
-	}()
-
-	// Add n transactions with sequential ids.
-	for i := 0; i < n; i++ {
-		tx := kvstore.NewTxFromID(i)
-		rr, err := mp.CheckTx(tx, "")
-		require.NoError(t, err)
-		rr.Wait()
-	}
-
-	wg.Wait()
-	require.Equal(t, n, counter)
-}
-
->>>>>>> c8506a4b
 func newMempoolWithAsyncConnection(tb testing.TB) (*CListMempool, cleanupFunc) {
 	tb.Helper()
 	sockPath := fmt.Sprintf("unix:///tmp/echo_%v.sock", cmtrand.Str(6))
