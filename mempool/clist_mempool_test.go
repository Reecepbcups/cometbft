package mempool

import (
	"context"
	"encoding/binary"
	mrand "math/rand"
	"os"
	"testing"
	"time"

	"fmt"

	"github.com/cosmos/gogoproto/proto"
	gogotypes "github.com/cosmos/gogoproto/types"
	"github.com/stretchr/testify/assert"
	"github.com/stretchr/testify/mock"
	"github.com/stretchr/testify/require"

	abciclient "github.com/cometbft/cometbft/abci/client"
	abciclimocks "github.com/cometbft/cometbft/abci/client/mocks"
	"github.com/cometbft/cometbft/abci/example/kvstore"
	abciserver "github.com/cometbft/cometbft/abci/server"
	abci "github.com/cometbft/cometbft/abci/types"
	"github.com/cometbft/cometbft/config"
	"github.com/cometbft/cometbft/internal/test"
	"github.com/cometbft/cometbft/libs/log"
	cmtrand "github.com/cometbft/cometbft/libs/rand"
	"github.com/cometbft/cometbft/libs/service"
	"github.com/cometbft/cometbft/proxy"
	"github.com/cometbft/cometbft/types"
)

// A cleanupFunc cleans up any config / test files created for a particular
// test.
type cleanupFunc func()

func newMempoolWithAppMock(client abciclient.Client) (*CListMempool, cleanupFunc, error) {
	conf := test.ResetTestRoot("mempool_test")

	mp, cu := newMempoolWithAppAndConfigMock(conf, client)
	return mp, cu, nil
}

func newMempoolWithAppAndConfigMock(
	cfg *config.Config,
	client abciclient.Client,
) (*CListMempool, cleanupFunc) {
	appConnMem := client
	appConnMem.SetLogger(log.TestingLogger().With("module", "abci-client", "connection", "mempool"))
	err := appConnMem.Start()
	if err != nil {
		panic(err)
	}

	mp := NewCListMempool(cfg.Mempool, appConnMem, 0)
	mp.SetLogger(log.TestingLogger())

	return mp, func() { os.RemoveAll(cfg.RootDir) }
}

func newMempoolWithApp(cc proxy.ClientCreator) (*CListMempool, cleanupFunc) {
	conf := test.ResetTestRoot("mempool_test")

	mp, cu := newMempoolWithAppAndConfig(cc, conf)
	return mp, cu
}

func newMempoolWithAppAndConfig(cc proxy.ClientCreator, cfg *config.Config) (*CListMempool, cleanupFunc) {
	appConnMem, _ := cc.NewABCIClient()
	appConnMem.SetLogger(log.TestingLogger().With("module", "abci-client", "connection", "mempool"))
	err := appConnMem.Start()
	if err != nil {
		panic(err)
	}

	mp := NewCListMempool(cfg.Mempool, appConnMem, 0)
	mp.SetLogger(log.TestingLogger())

	return mp, func() { os.RemoveAll(cfg.RootDir) }
}

func ensureNoFire(t *testing.T, ch <-chan struct{}, timeoutMS int) {
	timer := time.NewTimer(time.Duration(timeoutMS) * time.Millisecond)
	select {
	case <-ch:
		t.Fatal("Expected not to fire")
	case <-timer.C:
	}
}

func ensureFire(t *testing.T, ch <-chan struct{}, timeoutMS int) {
	timer := time.NewTimer(time.Duration(timeoutMS) * time.Millisecond)
	select {
	case <-ch:
	case <-timer.C:
		t.Fatal("Expected to fire")
	}
}

// Call CheckTx on a given mempool on each transaction in the list.
func callCheckTx(t *testing.T, mp Mempool, txs types.Txs) {
	for i, tx := range txs {
		if _, err := mp.CheckTx(tx); err != nil {
			// Skip invalid txs.
			// TestMempoolFilters will fail otherwise. It asserts a number of txs
			// returned.
			if IsPreCheckError(err) {
				continue
			}
			t.Fatalf("CheckTx failed: %v while checking #%d tx", err, i)
		}
	}
}

// Generate a list of random transactions of a given size and call CheckTx on
// each of them.
func checkTxs(t *testing.T, mp Mempool, count int) types.Txs {
	txs := make(types.Txs, count)
	for i := 0; i < count; i++ {
		txBytes := kvstore.NewRandomTx(20)
		txs[i] = txBytes
	}
	callCheckTx(t, mp, txs)
	return txs
}

func TestReapMaxBytesMaxGas(t *testing.T) {
	app := kvstore.NewInMemoryApplication()
	cc := proxy.NewLocalClientCreator(app)
	mp, cleanup := newMempoolWithApp(cc)
	defer cleanup()

	// Ensure gas calculation behaves as expected
	checkTxs(t, mp, 1)
	tx0 := mp.TxsFront().Value.(*mempoolTx)
	require.Equal(t, tx0.gasWanted, int64(1), "transactions gas was set incorrectly")
	// ensure each tx is 20 bytes long
	require.Equal(t, len(tx0.tx), 20, "Tx is longer than 20 bytes")
	mp.Flush()

	// each table driven test creates numTxsToCreate txs with checkTx, and at the end clears all remaining txs.
	// each tx has 20 bytes
	tests := []struct {
		numTxsToCreate int
		maxBytes       int64
		maxGas         int64
		expectedNumTxs int
	}{
		{20, -1, -1, 20},
		{20, -1, 0, 0},
		{20, -1, 10, 10},
		{20, -1, 30, 20},
		{20, 0, -1, 0},
		{20, 0, 10, 0},
		{20, 10, 10, 0},
		{20, 24, 10, 1},
		{20, 240, 5, 5},
		{20, 240, -1, 10},
		{20, 240, 10, 10},
		{20, 240, 15, 10},
		{20, 20000, -1, 20},
		{20, 20000, 5, 5},
		{20, 20000, 30, 20},
	}
	for tcIndex, tt := range tests {
		checkTxs(t, mp, tt.numTxsToCreate)
		got := mp.ReapMaxBytesMaxGas(tt.maxBytes, tt.maxGas)
		assert.Equal(t, tt.expectedNumTxs, len(got), "Got %d txs, expected %d, tc #%d",
			len(got), tt.expectedNumTxs, tcIndex)
		mp.Flush()
	}
}

func TestMempoolFilters(t *testing.T) {
	app := kvstore.NewInMemoryApplication()
	cc := proxy.NewLocalClientCreator(app)
	mp, cleanup := newMempoolWithApp(cc)
	defer cleanup()
	emptyTxArr := []types.Tx{[]byte{}}

	nopPreFilter := func(tx types.Tx) error { return nil }
	nopPostFilter := func(tx types.Tx, res *abci.ResponseCheckTx) error { return nil }

	// each table driven test creates numTxsToCreate txs with checkTx, and at the end clears all remaining txs.
	// each tx has 20 bytes
	tests := []struct {
		numTxsToCreate int
		preFilter      PreCheckFunc
		postFilter     PostCheckFunc
		expectedNumTxs int
	}{
		{10, nopPreFilter, nopPostFilter, 10},
		{10, PreCheckMaxBytes(10), nopPostFilter, 0},
		{10, PreCheckMaxBytes(22), nopPostFilter, 10},
		{10, nopPreFilter, PostCheckMaxGas(-1), 10},
		{10, nopPreFilter, PostCheckMaxGas(0), 0},
		{10, nopPreFilter, PostCheckMaxGas(1), 10},
		{10, nopPreFilter, PostCheckMaxGas(3000), 10},
		{10, PreCheckMaxBytes(10), PostCheckMaxGas(20), 0},
		{10, PreCheckMaxBytes(30), PostCheckMaxGas(20), 10},
		{10, PreCheckMaxBytes(22), PostCheckMaxGas(1), 10},
		{10, PreCheckMaxBytes(22), PostCheckMaxGas(0), 0},
	}
	for tcIndex, tt := range tests {
		err := mp.Update(1, emptyTxArr, abciResponses(len(emptyTxArr), abci.CodeTypeOK), tt.preFilter, tt.postFilter)
		require.NoError(t, err)
		checkTxs(t, mp, tt.numTxsToCreate)
		require.Equal(t, tt.expectedNumTxs, mp.Size(), "mempool had the incorrect size, on test case %d", tcIndex)
		mp.Flush()
	}
}

func TestMempoolUpdate(t *testing.T) {
	app := kvstore.NewInMemoryApplication()
	cc := proxy.NewLocalClientCreator(app)
	mp, cleanup := newMempoolWithApp(cc)
	defer cleanup()

	// 1. Adds valid txs to the cache
	{
		tx1 := kvstore.NewTxFromID(1)
		err := mp.Update(1, []types.Tx{tx1}, abciResponses(1, abci.CodeTypeOK), nil, nil)
		require.NoError(t, err)
		_, err = mp.CheckTx(tx1)
		if assert.Error(t, err) {
			assert.Equal(t, ErrTxInCache, err)
		}
	}

	// 2. Removes valid txs from the mempool
	{
		tx2 := kvstore.NewTxFromID(2)
		_, err := mp.CheckTx(tx2)
		require.NoError(t, err)
		err = mp.Update(1, []types.Tx{tx2}, abciResponses(1, abci.CodeTypeOK), nil, nil)
		require.NoError(t, err)
		assert.Zero(t, mp.Size())
	}

	// 3. Removes invalid transactions from the cache and the mempool (if present)
	{
		tx3 := kvstore.NewTxFromID(3)
		_, err := mp.CheckTx(tx3)
		require.NoError(t, err)
		err = mp.Update(1, []types.Tx{tx3}, abciResponses(1, 1), nil, nil)
		require.NoError(t, err)
		assert.Zero(t, mp.Size())

		_, err = mp.CheckTx(tx3)
		require.NoError(t, err)
	}
}

func TestMempoolUpdateDoesNotPanicWhenApplicationMissedTx(t *testing.T) {
	var callback abciclient.Callback
	mockClient := new(abciclimocks.Client)
	mockClient.On("Start").Return(nil)
	mockClient.On("SetLogger", mock.Anything)

	mockClient.On("Error").Return(nil).Times(4)
	mockClient.On("SetResponseCallback", mock.MatchedBy(func(cb abciclient.Callback) bool { callback = cb; return true }))

	mp, cleanup, err := newMempoolWithAppMock(mockClient)
	require.NoError(t, err)
	defer cleanup()

	// Add 4 transactions to the mempool by calling the mempool's `CheckTx` on each of them.
	txs := []types.Tx{[]byte{0x01}, []byte{0x02}, []byte{0x03}, []byte{0x04}}
	for _, tx := range txs {
		reqRes := abciclient.NewReqRes(abci.ToRequestCheckTx(&abci.RequestCheckTx{Tx: tx}))
		reqRes.Response = abci.ToResponseCheckTx(&abci.ResponseCheckTx{Code: abci.CodeTypeOK})

		mockClient.On("CheckTxAsync", mock.Anything, mock.Anything).Return(reqRes, nil)
		_, err := mp.CheckTx(tx)
		require.NoError(t, err)

		// ensure that the callback that the mempool sets on the ReqRes is run.
		reqRes.InvokeCallback()
	}

	// Calling update to remove the first transaction from the mempool.
	// This call also triggers the mempool to recheck its remaining transactions.
	err = mp.Update(0, []types.Tx{txs[0]}, abciResponses(1, abci.CodeTypeOK), nil, nil)
	require.Nil(t, err)

	// The mempool has now sent its requests off to the client to be rechecked
	// and is waiting for the corresponding callbacks to be called.
	// We now call the mempool-supplied callback on the first and third transaction.
	// This simulates the client dropping the second request.
	// Previous versions of this code panicked when the ABCI application missed
	// a recheck-tx request.
	resp := &abci.ResponseCheckTx{Code: abci.CodeTypeOK}
	req := &abci.RequestCheckTx{Tx: txs[1]}
	callback(abci.ToRequestCheckTx(req), abci.ToResponseCheckTx(resp))

	req = &abci.RequestCheckTx{Tx: txs[3]}
	callback(abci.ToRequestCheckTx(req), abci.ToResponseCheckTx(resp))
	mockClient.AssertExpectations(t)
}

func TestMempool_KeepInvalidTxsInCache(t *testing.T) {
	app := kvstore.NewInMemoryApplication()
	cc := proxy.NewLocalClientCreator(app)
	wcfg := config.DefaultConfig()
	wcfg.Mempool.KeepInvalidTxsInCache = true
	mp, cleanup := newMempoolWithAppAndConfig(cc, wcfg)
	defer cleanup()

	// 1. An invalid transaction must remain in the cache after Update
	{
		a := make([]byte, 8)
		binary.BigEndian.PutUint64(a, 0)

		b := make([]byte, 8)
		binary.BigEndian.PutUint64(b, 1)

		_, err := mp.CheckTx(b)
		require.NoError(t, err)

		// simulate new block
		_, err = app.FinalizeBlock(context.Background(), &abci.RequestFinalizeBlock{
			Txs: [][]byte{a, b},
		})
		require.NoError(t, err)
		err = mp.Update(1, []types.Tx{a, b},
			[]*abci.ExecTxResult{{Code: abci.CodeTypeOK}, {Code: 2}}, nil, nil)
		require.NoError(t, err)

		// a must be added to the cache
		_, err = mp.CheckTx(a)
		if assert.Error(t, err) {
			assert.Equal(t, ErrTxInCache, err)
		}

		// b must remain in the cache
		_, err = mp.CheckTx(b)
		if assert.Error(t, err) {
			assert.Equal(t, ErrTxInCache, err)
		}
	}

	// 2. An invalid transaction must remain in the cache
	{
		a := make([]byte, 8)
		binary.BigEndian.PutUint64(a, 0)

		// remove a from the cache to test (2)
		mp.cache.Remove(a)

		_, err := mp.CheckTx(a)
		require.NoError(t, err)
	}
}

func TestTxsAvailable(t *testing.T) {
	app := kvstore.NewInMemoryApplication()
	cc := proxy.NewLocalClientCreator(app)
	mp, cleanup := newMempoolWithApp(cc)
	defer cleanup()
	mp.InitChannels(true)

	timeoutMS := 500

	// with no txs, it shouldnt fire
	ensureNoFire(t, mp.TxsAvailable(), timeoutMS)

	// send a bunch of txs, it should only fire once
	txs := checkTxs(t, mp, 100)
	ensureFire(t, mp.TxsAvailable(), timeoutMS)
	ensureNoFire(t, mp.TxsAvailable(), timeoutMS)

	// call update with half the txs.
	// it should fire once now for the new height
	// since there are still txs left
	committedTxs, remainingTxs := txs[:50], txs[50:]
	if err := mp.Update(1, committedTxs, abciResponses(len(committedTxs), abci.CodeTypeOK), nil, nil); err != nil {
		t.Error(err)
	}
	ensureFire(t, mp.TxsAvailable(), timeoutMS)
	ensureNoFire(t, mp.TxsAvailable(), timeoutMS)

	// send a bunch more txs. we already fired for this height so it shouldnt fire again
	moreTxs := checkTxs(t, mp, 50)
	ensureNoFire(t, mp.TxsAvailable(), timeoutMS)

	// now call update with all the txs. it should not fire as there are no txs left
	committedTxs = append(remainingTxs, moreTxs...)
	if err := mp.Update(2, committedTxs, abciResponses(len(committedTxs), abci.CodeTypeOK), nil, nil); err != nil {
		t.Error(err)
	}
	ensureNoFire(t, mp.TxsAvailable(), timeoutMS)

	// send a bunch more txs, it should only fire once
	checkTxs(t, mp, 100)
	ensureFire(t, mp.TxsAvailable(), timeoutMS)
	ensureNoFire(t, mp.TxsAvailable(), timeoutMS)
}

func TestSerialReap(t *testing.T) {
	app := kvstore.NewInMemoryApplication()
	cc := proxy.NewLocalClientCreator(app)

	mp, cleanup := newMempoolWithApp(cc)
	defer cleanup()

	appConnCon, _ := cc.NewABCIClient()
	appConnCon.SetLogger(log.TestingLogger().With("module", "abci-client", "connection", "consensus"))
	err := appConnCon.Start()
	require.Nil(t, err)

	cacheMap := make(map[string]struct{})
	deliverTxsRange := func(start, end int) {
		// Deliver some txs.
		for i := start; i < end; i++ {
			txBytes := kvstore.NewTx(fmt.Sprintf("%d", i), "true")
			_, err := mp.CheckTx(txBytes)
			_, cached := cacheMap[string(txBytes)]
			if cached {
				require.NotNil(t, err, "expected error for cached tx")
			} else {
				require.Nil(t, err, "expected no err for uncached tx")
			}
			cacheMap[string(txBytes)] = struct{}{}

			// Duplicates are cached and should return error
			_, err = mp.CheckTx(txBytes)
			require.NotNil(t, err, "Expected error after CheckTx on duplicated tx")
		}
	}

	reapCheck := func(exp int) {
		txs := mp.ReapMaxBytesMaxGas(-1, -1)
		require.Equal(t, len(txs), exp, fmt.Sprintf("Expected to reap %v txs but got %v", exp, len(txs)))
	}

	updateRange := func(start, end int) {
		txs := make(types.Txs, end-start)
		for i := start; i < end; i++ {
			txs[i-start] = kvstore.NewTx(fmt.Sprintf("%d", i), "true")
		}
		if err := mp.Update(0, txs, abciResponses(len(txs), abci.CodeTypeOK), nil, nil); err != nil {
			t.Error(err)
		}
	}

	commitRange := func(start, end int) {
		// Deliver some txs in a block
		txs := make([][]byte, end-start)
		for i := start; i < end; i++ {
			txs[i-start] = kvstore.NewTx(fmt.Sprintf("%d", i), "true")
		}

		res, err := appConnCon.FinalizeBlock(context.Background(), &abci.RequestFinalizeBlock{Txs: txs})
		if err != nil {
			t.Errorf("client error committing tx: %v", err)
		}
		for _, txResult := range res.TxResults {
			if txResult.IsErr() {
				t.Errorf("error committing tx. Code:%v result:%X log:%v",
					txResult.Code, txResult.Data, txResult.Log)
			}
		}
		if len(res.AppHash) != 8 {
			t.Errorf("error committing. Hash:%X", res.AppHash)
		}

		_, err = appConnCon.Commit(context.Background(), &abci.RequestCommit{})
		if err != nil {
			t.Errorf("client error committing: %v", err)
		}
	}

	//----------------------------------------

	// Deliver some txs.
	deliverTxsRange(0, 100)

	// Reap the txs.
	reapCheck(100)

	// Reap again.  We should get the same amount
	reapCheck(100)

	// Deliver 0 to 999, we should reap 900 new txs
	// because 100 were already counted.
	deliverTxsRange(0, 1000)

	// Reap the txs.
	reapCheck(1000)

	// Reap again.  We should get the same amount
	reapCheck(1000)

	// Commit from the conensus AppConn
	commitRange(0, 500)
	updateRange(0, 500)

	// We should have 500 left.
	reapCheck(500)

	// Deliver 100 invalid txs and 100 valid txs
	deliverTxsRange(900, 1100)

	// We should have 600 now.
	reapCheck(600)
}

func TestMempool_CheckTxChecksTxSize(t *testing.T) {
	app := kvstore.NewInMemoryApplication()
	cc := proxy.NewLocalClientCreator(app)

	mempl, cleanup := newMempoolWithApp(cc)
	defer cleanup()

	maxTxSize := mempl.config.MaxTxBytes

	testCases := []struct {
		len int
		err bool
	}{
		// check small txs. no error
		0: {10, false},
		1: {1000, false},
		2: {1000000, false},

		// check around maxTxSize
		3: {maxTxSize - 1, false},
		4: {maxTxSize, false},
		5: {maxTxSize + 1, true},
	}

	for i, testCase := range testCases {
		caseString := fmt.Sprintf("case %d, len %d", i, testCase.len)

		tx := cmtrand.Bytes(testCase.len)

		_, err := mempl.CheckTx(tx)
		bv := gogotypes.BytesValue{Value: tx}
		bz, err2 := bv.Marshal()
		require.NoError(t, err2)
		require.Equal(t, len(bz), proto.Size(&bv), caseString)

		if !testCase.err {
			require.NoError(t, err, caseString)
		} else {
			require.Equal(t, err, ErrTxTooLarge{
				Max:    maxTxSize,
				Actual: testCase.len,
			}, caseString)
		}
	}
}

func TestMempoolTxsBytes(t *testing.T) {
	app := kvstore.NewInMemoryApplication()
	cc := proxy.NewLocalClientCreator(app)

	cfg := test.ResetTestRoot("mempool_test")

	cfg.Mempool.MaxTxsBytes = 100
	mp, cleanup := newMempoolWithAppAndConfig(cc, cfg)
	defer cleanup()

	// 1. zero by default
	assert.EqualValues(t, 0, mp.SizeBytes())

	// 2. len(tx) after CheckTx
	tx1 := kvstore.NewRandomTx(10)
	_, err := mp.CheckTx(tx1)
	require.NoError(t, err)
	assert.EqualValues(t, 10, mp.SizeBytes())

	// 3. zero again after tx is removed by Update
	err = mp.Update(1, []types.Tx{tx1}, abciResponses(1, abci.CodeTypeOK), nil, nil)
	require.NoError(t, err)
	assert.EqualValues(t, 0, mp.SizeBytes())

	// 4. zero after Flush
	tx2 := kvstore.NewRandomTx(20)
	_, err = mp.CheckTx(tx2)
	require.NoError(t, err)
	assert.EqualValues(t, 20, mp.SizeBytes())

	mp.Flush()
	assert.EqualValues(t, 0, mp.SizeBytes())

	// 5. ErrMempoolIsFull is returned when/if MaxTxsBytes limit is reached.
	tx3 := kvstore.NewRandomTx(100)
	_, err = mp.CheckTx(tx3)
	require.NoError(t, err)

	tx4 := kvstore.NewRandomTx(10)
	_, err = mp.CheckTx(tx4)
	if assert.Error(t, err) {
		assert.IsType(t, ErrMempoolIsFull{}, err)
	}

	// 6. zero after tx is rechecked and removed due to not being valid anymore
	app2 := kvstore.NewInMemoryApplication()
	cc = proxy.NewLocalClientCreator(app2)

	mp, cleanup = newMempoolWithApp(cc)
	defer cleanup()

	txBytes := kvstore.NewRandomTx(10)

	_, err = mp.CheckTx(txBytes)
	require.NoError(t, err)
	assert.EqualValues(t, 10, mp.SizeBytes())

	appConnCon, _ := cc.NewABCIClient()
	appConnCon.SetLogger(log.TestingLogger().With("module", "abci-client", "connection", "consensus"))
	err = appConnCon.Start()
	require.Nil(t, err)
	t.Cleanup(func() {
		if err := appConnCon.Stop(); err != nil {
			t.Error(err)
		}
	})

	res, err := appConnCon.FinalizeBlock(context.Background(), &abci.RequestFinalizeBlock{Txs: [][]byte{txBytes}})
	require.NoError(t, err)
	require.EqualValues(t, 0, res.TxResults[0].Code)
	require.NotEmpty(t, res.AppHash)

	_, err = appConnCon.Commit(context.Background(), &abci.RequestCommit{})
	require.NoError(t, err)

	// Pretend like we committed nothing so txBytes gets rechecked and removed.
	err = mp.Update(1, []types.Tx{}, abciResponses(0, abci.CodeTypeOK), nil, nil)
	require.NoError(t, err)
	assert.EqualValues(t, 10, mp.SizeBytes())

	// 7. Test RemoveTxByKey function
	_, err = mp.CheckTx(tx1)
	require.NoError(t, err)
	assert.EqualValues(t, 20, mp.SizeBytes())
	assert.Error(t, mp.RemoveTxByKey(types.Tx([]byte{0x07}).Key()))
	assert.EqualValues(t, 20, mp.SizeBytes())
	assert.NoError(t, mp.RemoveTxByKey(types.Tx(tx1).Key()))
	assert.EqualValues(t, 10, mp.SizeBytes())
}

func TestMempoolNoCacheOverflow(t *testing.T) {
	sockPath := fmt.Sprintf("unix:///tmp/echo_%v.sock", cmtrand.Str(6))
	app := kvstore.NewInMemoryApplication()
	_, server := newRemoteApp(t, sockPath, app)
	t.Cleanup(func() {
		if err := server.Stop(); err != nil {
			t.Error(err)
		}
	})
	// we need a mempool bigger than the cache to be able to saturate the cache
	cfg := test.ResetTestRoot("mempool_test")
	cfg.Mempool.Size = cfg.Mempool.CacheSize + 2 // two extra slots for tx0

	mp, cleanup := newMempoolWithAppAndConfig(proxy.NewRemoteClientCreator(sockPath, "socket", true), cfg)
	defer cleanup()

	// add tx0
	var tx0 = kvstore.NewTxFromID(0)
	_, err := mp.CheckTx(tx0)
	require.NoError(t, err)
	err = mp.FlushAppConn()
	require.NoError(t, err)

	// saturate the cache to remove tx0
	for i := 1; i <= mp.config.CacheSize; i++ {
		_, err = mp.CheckTx(kvstore.NewTxFromID(i))
		require.NoError(t, err)
	}
	err = mp.FlushAppConn()
	require.NoError(t, err)
	assert.False(t, mp.cache.Has(kvstore.NewTxFromID(0)))

	// add again tx0
	_, err = mp.CheckTx(tx0)
	require.NoError(t, err)
	err = mp.FlushAppConn()
	require.NoError(t, err)

	// tx0 should appear only once in mp.txs
	found := 0
	for e := mp.txs.Front(); e != nil; e = e.Next() {
<<<<<<< HEAD
		if types.Tx.Key(e.Value.(*Entry).tx) == types.Tx.Key(tx0) {
=======
		if types.Tx.Key(e.Value.(*mempoolTx).tx) == types.Tx.Key(tx0) {
>>>>>>> c2165445
			found++
		}
	}
	assert.True(t, found == 1)
}

// This will non-deterministically catch some concurrency failures like
// https://github.com/tendermint/tendermint/issues/3509
// TODO: all of the tests should probably also run using the remote proxy app
// since otherwise we're not actually testing the concurrency of the mempool here!
func TestMempoolRemoteAppConcurrency(t *testing.T) {
	sockPath := fmt.Sprintf("unix:///tmp/echo_%v.sock", cmtrand.Str(6))
	app := kvstore.NewInMemoryApplication()
	_, server := newRemoteApp(t, sockPath, app)
	t.Cleanup(func() {
		if err := server.Stop(); err != nil {
			t.Error(err)
		}
	})

	cfg := test.ResetTestRoot("mempool_test")

	mp, cleanup := newMempoolWithAppAndConfig(proxy.NewRemoteClientCreator(sockPath, "socket", true), cfg)
	defer cleanup()

	// generate small number of txs
	nTxs := 10
	txLen := 200
	txs := make([]types.Tx, nTxs)
	for i := 0; i < nTxs; i++ {
		txs[i] = kvstore.NewRandomTx(txLen)
	}

	// simulate a group of peers sending them over and over
	N := cfg.Mempool.Size
	for i := 0; i < N; i++ {
		txNum := mrand.Intn(nTxs)
		tx := txs[txNum]

		// this will err with ErrTxInCache many times ...
		mp.CheckTx(tx) //nolint: errcheck // will error
	}

	require.NoError(t, mp.FlushAppConn())
}

// caller must close server
func newRemoteApp(t *testing.T, addr string, app abci.Application) (abciclient.Client, service.Service) {
	clientCreator, err := abciclient.NewClient(addr, "socket", true)
	require.NoError(t, err)

	// Start server
	server := abciserver.NewSocketServer(addr, app)
	server.SetLogger(log.TestingLogger().With("module", "abci-server"))
	if err := server.Start(); err != nil {
		t.Fatalf("Error starting socket server: %v", err.Error())
	}

	return clientCreator, server
}

func abciResponses(n int, code uint32) []*abci.ExecTxResult {
	responses := make([]*abci.ExecTxResult, 0, n)
	for i := 0; i < n; i++ {
		responses = append(responses, &abci.ExecTxResult{Code: code})
	}
	return responses
}

func doCommit(t require.TestingT, mp Mempool, app abci.Application, txs types.Txs, height int64) {
	rfb := &abci.RequestFinalizeBlock{Txs: make([][]byte, len(txs))}
	for i, tx := range txs {
		rfb.Txs[i] = tx
	}
	_, e := app.FinalizeBlock(context.Background(), rfb)
	require.True(t, e == nil)
	mp.Lock()
	e = mp.FlushAppConn()
	require.True(t, e == nil)
	_, e = app.Commit(context.Background(), &abci.RequestCommit{})
	require.True(t, e == nil)
	e = mp.Update(height, txs, abciResponses(txs.Len(), abci.CodeTypeOK), nil, nil)
	require.True(t, e == nil)
	mp.Unlock()
}<|MERGE_RESOLUTION|>--- conflicted
+++ resolved
@@ -132,7 +132,8 @@
 
 	// Ensure gas calculation behaves as expected
 	checkTxs(t, mp, 1)
-	tx0 := mp.TxsFront().Value.(*mempoolTx)
+	iter := mp.NewIterator()
+	tx0 := iter.NextEntry()
 	require.Equal(t, tx0.gasWanted, int64(1), "transactions gas was set incorrectly")
 	// ensure each tx is 20 bytes long
 	require.Equal(t, len(tx0.tx), 20, "Tx is longer than 20 bytes")
@@ -357,7 +358,7 @@
 	cc := proxy.NewLocalClientCreator(app)
 	mp, cleanup := newMempoolWithApp(cc)
 	defer cleanup()
-	mp.InitChannels(true)
+	mp.EnableTxsAvailable()
 
 	timeoutMS := 500
 
@@ -682,11 +683,7 @@
 	// tx0 should appear only once in mp.txs
 	found := 0
 	for e := mp.txs.Front(); e != nil; e = e.Next() {
-<<<<<<< HEAD
 		if types.Tx.Key(e.Value.(*Entry).tx) == types.Tx.Key(tx0) {
-=======
-		if types.Tx.Key(e.Value.(*mempoolTx).tx) == types.Tx.Key(tx0) {
->>>>>>> c2165445
 			found++
 		}
 	}
